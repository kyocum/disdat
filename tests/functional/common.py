import os
import tempfile
from typing import List

import boto3
import moto
import pytest

import disdat.api as api

TEST_CONTEXT = "___test_context___"
<<<<<<< HEAD
=======
TEST_BUCKET = "test-bucket"
PUT_TEST_BUCKET = "del-test-bucket"
TEST_BUCKET_URL = "s3://{}".format(TEST_BUCKET)
MAX_KEYS = 10000

>>>>>>> 32d8b9e8

@pytest.fixture(scope="module")
def my_temp_path():
    with tempfile.TemporaryDirectory() as newpath:
        yield newpath


@pytest.fixture(autouse=True, scope="function")
def run_test():
    # Remove test context before running test
    setup()
    yield
    api.delete_context(context_name=TEST_CONTEXT)


@pytest.fixture(autouse=False, scope="module")
def run_module_test():
    # Remove test context before running test
    setup()
    yield
    pass
    api.delete_context(context_name=TEST_CONTEXT)


def setup():
    os.environ["DISDAT_CPU_COUNT"] = "1"
    if TEST_CONTEXT in api.ls_contexts():
        api.delete_context(context_name=TEST_CONTEXT)
    api.context(context_name=TEST_CONTEXT)


@pytest.fixture(autouse=False, scope="module")
def moto_boto():
    # When you need to have moto mocked across tests.
    with moto.mock_s3():
        print(">>>>>>>>>>>>>>>>>>>>  MOTO UP  <<<<<<<<<<<<<<<<<<<<<<<<<<<<<<<<<")
        yield
    print(">>>>>>>>>>>>>>>>>>>> MOTO DOWN <<<<<<<<<<<<<<<<<<<<<<<<<<<<<<<<<")


@pytest.fixture(scope="module")
def count() -> int:
    return 100


@pytest.fixture(scope="function")
@moto.mock_s3
def populate_objects(run_module_test, moto_boto, count: int) -> dict:
    """Create a disdat context with count bundles.
    Return the list of UUIDs and the list of objects
    (list[uuid], list[paths])"""
    s3_client = boto3.client("s3")
    s3_resource = boto3.resource("s3", region_name="us-east-1")
    s3_resource.create_bucket(Bucket=TEST_BUCKET)
    bucket = s3_resource.Bucket(TEST_BUCKET)
    api.remote(TEST_CONTEXT, TEST_CONTEXT, TEST_BUCKET_URL)
    uuids = []
    for i in range(count):
        with api.Bundle(TEST_CONTEXT, name="remote_test") as b:
            b.add_data(f"Hello World {i}")
        b.commit().push()
        uuids.append(b.uuid)
    objects = s3_client.list_objects(Bucket=TEST_BUCKET, MaxKeys=MAX_KEYS)
    assert "Contents" in objects, "Bucket should not be empty"
    if len(objects["Contents"]) != 2 * count:
        print(f"Bucket should have {count*2} ojects, not {len(objects['Contents'])}")
    return {"uuids": uuids, "paths": [d["Key"] for d in objects["Contents"]]}


@pytest.fixture(scope="module")
def populate_local_files(run_module_test, moto_boto, my_temp_path, count: int) -> List:
    """Create a local temp directory, fill it with files.
    Note that we use PUT_TEST_BUCKET, b/c we don't want to delete the files made in populate_objects
    """
    s3_resource = boto3.resource("s3", region_name="us-east-1")
    s3_resource.create_bucket(Bucket=PUT_TEST_BUCKET)
    files = []
    for i in range(count):
        dir = os.path.join(my_temp_path, str(i % 10))
        try:
            os.mkdir(dir)
        except FileExistsError as fee:
            pass
        files.append(os.path.join(dir, f"file_{i}.txt"))
        with open(files[i], mode="w") as file:
            file.write(f"this is file {i}")
    return files<|MERGE_RESOLUTION|>--- conflicted
+++ resolved
@@ -9,14 +9,11 @@
 import disdat.api as api
 
 TEST_CONTEXT = "___test_context___"
-<<<<<<< HEAD
-=======
 TEST_BUCKET = "test-bucket"
 PUT_TEST_BUCKET = "del-test-bucket"
 TEST_BUCKET_URL = "s3://{}".format(TEST_BUCKET)
 MAX_KEYS = 10000
 
->>>>>>> 32d8b9e8
 
 @pytest.fixture(scope="module")
 def my_temp_path():
