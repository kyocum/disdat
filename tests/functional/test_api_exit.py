--- conflicted
+++ resolved
@@ -43,20 +43,10 @@
     result = None
     try:
         result = api.apply(TEST_CONTEXT, Root, output_bundle='test_api_exit', params={}, force=True, workers=2)
-<<<<<<< HEAD
-    except ApplyError as ae:
-        print ("Got exception {} result {}".format(ae, ae.result))
-        assert(ae.result['did_work'])
-        assert(not ae.result['success'])
-    except Exception as e:
-        print ("Wrong exception (not ApplyError) {}".format(e))
-        raise e
-=======
     except ApplyError as e:
         print ("Got ApplyError exception {} result {} ".format(e, e.result))
         assert(e.result['did_work'])
         assert(not e.result['success'])
->>>>>>> c3ef7e8f
     finally:
         print("API apply returned {}".format(result))
 
