# tox (https://tox.readthedocs.io/) is a tool for running tests
# in multiple virtualenvs. This configuration file will run the
# test suite on all supported python versions. To use it, "pip install tox"
# and then run "tox" from this directory.

[tox]
<<<<<<< HEAD
envlist = clean,py38,py39,py310,py311
=======
envlist = clean,py{37,38,39}
>>>>>>> b4eb5841
skip_missing_interpreters=true

[testenv]
deps =
    pytest
    pytest-cov
    moto==2.2.13
    coverage
    pyarrow
    s3fs<=0.4.2
passenv = HOME
setenv = MP_CONTEXT_TYPE = fork
commands =
    pytest tests/functional --disable-warnings --cov-append --cov=disdat --cov-report html
    pytest tests/bundles --disable-warnings --cov-append --cov=disdat --cov-report html

[testenv:clean]
deps = coverage
skip_install = true
commands = coverage erase<|MERGE_RESOLUTION|>--- conflicted
+++ resolved
@@ -4,11 +4,7 @@
 # and then run "tox" from this directory.
 
 [tox]
-<<<<<<< HEAD
-envlist = clean,py38,py39,py310,py311
-=======
-envlist = clean,py{37,38,39}
->>>>>>> b4eb5841
+envlist = clean,py{38,39,310,311}
 skip_missing_interpreters=true
 
 [testenv]
