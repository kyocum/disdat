--- conflicted
+++ resolved
@@ -17,10 +17,5 @@
     s3fs
 passenv = HOME
 commands =
-<<<<<<< HEAD
-    pytest tests/functional --cov-append --cov=disdat --cov-report html
-    pytest tests/bundles --cov-append --cov=disdat --cov-report html
-=======
     pytest tests/functional #--cov-append --cov=disdat --cov-report html
-    pytest tests/non_pipelines #--cov-append --cov=disdat --cov-report html
->>>>>>> 627d1f05
+    pytest tests/non_pipelines #--cov-append --cov=disdat --cov-report html