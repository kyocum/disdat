#
# Copyright 2015, 2016, 2017 Human Longevity, Inc.
#
# Licensed under the Apache License, Version 2.0 (the "License");
# you may not use this file except in compliance with the License.
# You may obtain a copy of the License at
#
#     http://www.apache.org/licenses/LICENSE-2.0
#
# Unless required by applicable law or agreed to in writing, software
# distributed under the License is distributed on an "AS IS" BASIS,
# WITHOUT WARRANTIES OR CONDITIONS OF ANY KIND, either express or implied.
# See the License for the specific language governing permissions and
# limitations under the License.
#
"""
Utilities for accessing AWS using boto3

@author: twong / kyocum
@copyright: Human Longevity, Inc. 2017
@license: Apache 2.0
"""

import base64
import os
import pkg_resources
from getpass import getuser
import six
from multiprocessing import get_context

from botocore.exceptions import ClientError
import boto3 as b3
from six.moves import urllib

from disdat import logger as _logger

S3_LS_USE_MP_THRESH = 4000  # the threshold after which we should use MP to look up bundles on s3


def batch_get_job_definition_name(pipeline_image_name):
    """Get the most recent active AWS Batch job definition for a dockerized
    pipeline.

    Note: The Python getpass docs do not specify the exception thrown when getting the user name fails.

    """

    try:
        return '{}-{}-job-definition'.format(getuser(), pipeline_image_name)
    except Exception as e:
        return '{}-{}-job-definition'.format('DEFAULT', pipeline_image_name)


def batch_get_latest_job_definition(job_definition_name):
    """Get the most recent active revision number for a AWS Batch job
    definition

    Args:
        job_definition_name: The name of the job definition
        remote_pipeline_image_name:
        vcpus:
        memory:

    Return:
        The latest job definition dictionary or `None` if the job definition does not exist
    """
    region = profile_get_region()
    client = b3.client('batch', region_name=region)
    response = client.describe_job_definitions(jobDefinitionName=job_definition_name, status='ACTIVE')
    if response['ResponseMetadata']['HTTPStatusCode'] != 200:
        raise RuntimeError(
            'Failed to get job definition revisions for {}: HTTP Status {}'.format(job_definition_name, response['ResponseMetadata']['HTTPStatusCode'])
        )
    job_definitions = response['jobDefinitions']
    revision = 0
    job_def = None
    for j in job_definitions:
        if j['jobDefinitionName'] != job_definition_name:
            continue
        if j['revision'] > revision:
            revision = j['revision']
            job_def = j

    return job_def


def batch_extract_job_definition_fqn(job_def):
    revision = job_def['revision']
    name = job_def['jobDefinitionName']
    return '{}:{}'.format(name, revision)


def batch_get_job_definition(job_definition_name):
    """Get the most recent active revision number for a AWS Batch job
    definition

    Args:
        job_definition_name: The name of the job definition

    Return:
        The fully-qualified job definition name with revision number, or
            `None` if the job definition does not exist
    """
    job_def = batch_get_latest_job_definition(job_definition_name)

    if job_def is None:
        return None
    else:
        return batch_extract_job_definition_fqn(job_def)


def batch_register_job_definition(job_definition_name, remote_pipeline_image_name,
                                  vcpus=1, memory=2000, job_role_arn=None):
    """Register a new AWS Batch job definition.

    Args:
        job_definition_name: The name of the job definition
        remote_pipeline_image_name: The ECR Docker image to load to run jobs
            using this definition
        vcpus: The number of vCPUs to use to run jobs using this definition
        memory: The amount of memory in MiB to use to run jobs using this
            definition
        job_role_arn (str): Can be None
    """

    container_properties = {
        'image': remote_pipeline_image_name,
        'vcpus': vcpus,
        'memory': memory,
    }

    if job_role_arn is not None:
        container_properties['jobRoleArn'] = job_role_arn

    region = profile_get_region()
    client = b3.client('batch', region_name=region)
    response = client.register_job_definition(
        jobDefinitionName=job_definition_name,
        type='container',
        containerProperties=container_properties
    )
    if response['ResponseMetadata']['HTTPStatusCode'] != 200:
        raise RuntimeError('Failed to create job definition {}: HTTP Status {}'.format(job_definition_name, response['ResponseMetadata']['HTTPStatusCode']))

    return response


def ecr_create_fq_respository_name(repository_name, policy_resource_package=None, policy_resource_name=None):
    ecr_client = b3.client('ecr', region_name=profile_get_region())
    # Create or fetch the repository in AWS (to store the image)
    try:
        response = ecr_client.create_repository(
            repositoryName=repository_name
        )
        repository_metadata = response['repository']
        # Set the policy on the repository
        if policy_resource_package is not None and policy_resource_name is not None:
            policy = pkg_resources.resource_string(policy_resource_package.__name__, policy_resource_name)
            _ = ecr_client.set_repository_policy(
                registryId=repository_metadata['registryId'],
                repositoryName=repository_name,
                policyText=policy,
                force=True
            )
    except ClientError as e:
        if e.response['Error']['Code'] == 'RepositoryAlreadyExistsException':
            response = ecr_client.describe_repositories(
                repositoryNames=[repository_name]
            )
            repository_metadata = response['repositories'][0]
        elif e.response['Error']['Code'] == 'AccessDeniedException':
            _logger.warn("Error [AccessDeniedException] when creating repo {}, trying to continue...".format(repository_name))
        else:
            raise e
    return repository_metadata['repositoryUri']


def ecr_get_fq_repository_name(repository_name):
    return ecr_create_fq_respository_name(repository_name)


def ecr_get_auth_config():
    ecr_client = b3.client('ecr', region_name=profile_get_region())
    # Authorize docker to push to ECR
    response = ecr_client.get_authorization_token()
    if response['ResponseMetadata']['HTTPStatusCode'] != 200:
        raise RuntimeError('Failed to get AWS ECR authorization token: HTTP Status {}'.format(response['ResponseMetadata']['HTTPStatusCode']))
    token = response['authorizationData'][0]['authorizationToken']

    token_bytes = six.b(token)

    token_decoded_bytes = base64.b64decode(token_bytes)

    token_decoded_str = token_decoded_bytes.decode('utf8')

    username, password = token_decoded_str.split(':')

    return {'username': username, 'password': password}


def profile_get_region():
    """Gets the AWS region for the current AWS profile. If AWS_DEFAULT_REGION is set in env will just default to use
    that.
    """

    # ENV variables take precedence over the region in the ~/.aws/ folder
    if 'AWS_DEFAULT_REGION' in os.environ:
        region = os.environ['AWS_DEFAULT_REGION']
    else:
        session = b3.session.Session()
        profile = session.profile_name
        region = session.region_name
        if 'AWS_PROFILE' in os.environ:
            assert os.environ['AWS_PROFILE'] == profile, "Boto session profile != env AWS_PROFILE"

    return region


def s3_path_exists(s3_url):
    """
    Given an entire path, does the key exist?

    If you're checking for partial key, make sure to end with '/'

    This is how you make "folders" in s3, you use a key ending with '/'
    e.g., s3://mybucket/onelevel/anotherdir/
    bucket = mybucket
    key = onelevel/anotherdir/ -- it's a zero size object.

    If checking for full path, you can end with thing itself.

    Args:
        s3_url:

    Returns:

    """
    import botocore

    s3 = b3.resource('s3')
    bucket, key = split_s3_url(s3_url)
    if key is None:
        return s3_bucket_exists(bucket)
    exists = True
    try:
        s3.Object(bucket, key).load()
    except botocore.exceptions.ClientError as e:
        error_code = int(e.response['Error']['Code'])
        _logger.info("Error code {}".format(error_code))
        if error_code == 404:
            exists = False
        else:
            raise

    return exists


def s3_bucket_exists(bucket):
    """
    Code from Amazon docs for checking bucket existence.

    Args:
        bucket:

    Returns:
        booL: whether bucket exists

    """
    import botocore

    s3 = b3.resource('s3')
    exists = True
    try:
        s3.meta.client.head_bucket(Bucket=bucket)
    except botocore.exceptions.ClientError as e:
        error_code = int(e.response['Error']['Code'])
        if error_code == 404:
            exists = False
        elif error_code == 403:
            # for buckets you can get a forbidden instead of resource not found
            # if you have the s3:ListBucket permission on the bucket, Amazon S3 will return a
            # HTTP status code 404 ("no such key") error. If you don't have the s3:ListBucket permission,
            # Amazon S3 will return a HTTP status code 403 ("access denied") error.
            _logger.info("aws_s3: bucket {} raised a 403 (access forbidden), do you have ListBucket permission?".format(bucket))
            exists = False
        else:
            raise
    return exists


def s3_list_objects_at_prefix(bucket, prefix):
    """ List out the objects at this prefix.
    Returns a list of the keys found at this bucket.
    We do so because boto objects aren't serializable under multiprocessing

    Note: Do *not* use with multi-processing. This version uses boto Collections.
    That means all the filtering is done on the client side, which makes this a
    bad choice for multiprocessing as all the work is done for each call.

    Args:
        bucket(str): The s3 bucket
        prefix(str): The s3 key prefix you wish to search

    Returns:
        (list): List of item keys
    """
    s3 = b3.resource('s3')
    result = []
    try:
        s3_b = s3.Bucket(bucket)
        for i in s3_b.objects.filter(Prefix=prefix, MaxKeys=1024):
            result.append(i)
    except Exception as e:
        _logger.error("s3_list_objects_starting_hex: failed with exception {}".format(e))
        raise
    return result


def s3_list_objects_at_prefix_v2(bucket, prefix):
    """ List out the objects at this prefix
    Returns a list of the keys found at this bucket.
    We do so because boto objects aren't serializable under multiprocessing

    Note: Use v2 for multi-processing, since this filters on the server side!

    Args:
        bucket(str): The s3 bucket
        prefix(str): The s3 key prefix you wish to search

    Returns:
        (list): List of item keys
    """
    result = []
    client = b3.client('s3')

    #print(f"s3_list_objects_at_prefix_v2 the b3[{b3}] and client[{b3.client} and resource[{b3.resource}]")

    try:
        paginator = client.get_paginator('list_objects_v2')
        page_iterator = paginator.paginate(Bucket=bucket, Prefix=prefix)
        for page in page_iterator:
            if 'Contents' not in page:
                continue
            result += [obj['Key'] for obj in page['Contents']]
    except Exception as e:
        _logger.error("s3_list_objects_starting_hex: failed with exception {}".format(e))
        raise
    return result


def ls_s3_url_keys(s3_url, is_object_directory=False):
    """
    List all keys at this s3_url.  If `is_object_directory` is True, then
    treat this `s3_url` as a Disdat object directory, consisting of uuids that start
    with one of 16 ascii characters.  This allows the ls operation to run in parallel.

    Note: We convert ObjectSummary's of each object into simply a string of the key.

    Args:
        s3_url(str): The bucket and key of the "directory" under which to search
        is_object_directory(bool): Search a disdat object directory in parallel. Only faster for +1k objects

    Returns:
        list (str): list of keys under the bucket in the s3_path
    """
    if s3_url[-1] is not '/':
        s3_url += '/'

    bucket, s3_path = split_s3_url(s3_url)

    hexes = '0123456789abcdef'

    MAX_WAIT = 12 * 60
    multiple_results = []

    # MacOS X fails when we multi-process using fork and boto sessions.
    # One fix is to set export OBJC_DISABLE_INITIALIZE_FORK_SAFETY=YES
    mp_ctxt = get_context('forkserver')
    pool = mp_ctxt.Pool(processes=mp_ctxt.cpu_count()) # I/O bound, so let it use at least cpu_count()

    prefixes = ['']
    if is_object_directory:
        prefixes = [f'{c}{d}' for c in hexes for d in hexes]

    if is_object_directory:
        for i, prefix in enumerate(prefixes):
            prefix = os.path.join(s3_path, prefix)
            multiple_results.append(pool.apply_async(s3_list_objects_at_prefix_v2, (bucket, prefix)))
        pool.close()
        results = [item for res in multiple_results for item in res.get(timeout=MAX_WAIT)]
        pool.join()
    else:
        results = s3_list_objects_at_prefix_v2(bucket, s3_path)

    return results


def ls_s3_url_objects(s3_url):
    """
    List all objects under this s3_url.

    Note: If you want to get a specific boto s3 object for a key, use s3_list_objects_at_prefix directly.

    Note: the objects returned from this call cannot be subsequently passed into python multiprocessing
    because they cannot be serialized by default.

    Args:
        s3_url(str): The bucket and key of the "directory" under which to search

    Returns:
        list (str): list of s3 objects under the bucket in the s3_path
    """
    if s3_url[-1] is not '/':
        s3_url += '/'

    bucket, s3_path = split_s3_url(s3_url)

    return s3_list_objects_at_prefix(bucket, s3_path)


def ls_s3_url(s3_url):
    """

    Args:
        s3_url:

    Returns:
        list(dict)
    """

    bucket, s3_path = split_s3_url(s3_url)
    result = []
    client = b3.client('s3')
    paginator = client.get_paginator('list_objects_v2')
    # use delimiter to groupby, which means, list things only at this level.
    #page_iterator = paginator.paginate(Bucket=bucket, Delimiter='/', Prefix=s3_path)
    page_iterator = paginator.paginate(Bucket=bucket,Prefix=s3_path)
    for page in page_iterator:
        result += page['Contents']

    return result


def ls_s3_url_paths(s3_url):
    """
    Return path strings at this url

    Returns:
        (bool) : removed
    """

    return [os.path.join('s3://', r['Key']) for r in ls_s3_url(s3_url)]


def delete_s3_dir(s3_url):
    s3 = b3.resource('s3')
    bucket, s3_path = split_s3_url(s3_url)
    bucket = s3.Bucket(bucket)
    objects_to_delete = []
    for obj in bucket.objects.filter(Prefix=s3_path):
        objects_to_delete.append({'Key': obj.key})
    bucket.delete_objects(
        Delete={
            'Objects': objects_to_delete
        }
    )


def delete_s3_file(s3_url):
    s3 = b3.resource('s3')
    bucket, s3_path = split_s3_url(s3_url)
    response = s3.Object(bucket, s3_path).delete()
    # print response
    # if response['DeleteMarker']:
    #    return True
    # else:
    #    return False
    # TODO: we're getting a different response than the docs say.
    return True


def cp_s3_file(s3_src_path, s3_root):
    """
    Copy an s3 file to an s3 location
    Keeps the original file name.
    Args:
        s3_src_path:
        s3_root:

    Returns:

    """
    s3 = b3.resource('s3')
    bucket, s3_path = split_s3_url(s3_root)
    filename = os.path.basename(s3_src_path)
    output_path = os.path.join(s3_path, filename)

    src_bucket, src_key = split_s3_url(s3_src_path)
    # print "Trying to copy from bucket {} key {} to bucket {} key {}".format(src_bucket, src_key, bucket, output_path)

    s3.Object(bucket, output_path).copy_from(CopySource={'Bucket': src_bucket, 'Key': src_key}, ServerSideEncryption="AES256")
    return os.path.join("s3://", bucket, output_path)


def put_s3_file(local_path, s3_root):
    """
    Put local file to location at s3_root.
    Keeps original file name.
    Args:
        local_path:
        s3_root:

    Returns:

    """
    s3 = b3.resource('s3')
    bucket, s3_path = split_s3_url(s3_root)
    filename = os.path.basename(local_path)
    s3.Object(bucket, os.path.join(s3_path, filename)).upload_file(local_path, ExtraArgs={"ServerSideEncryption": "AES256"})
    return filename


def get_s3_resource():
    return b3.resource('s3')


def get_s3_key(bucket, key, filename=None):
    """

    Args:
        bucket:
        key:
        file_name:
        s3: A boto3.resource('s3')

    Returns:

    """
<<<<<<< HEAD
    #import multiprocessing
    #print ("PID() START bkt[{}] key[{}] file[{}]".format(#multiprocessing.current_process(),
    #                                                       bucket,
    #                                                       key,
    #                                                       filename))

=======
>>>>>>> 3d5da839
    dl_retry = 3
    s3 = b3.resource('s3')
    #print(f"get_s3_key the b3[{b3}] and client[{b3.client} and resource[{b3.resource}]")

    if filename is None:
        filename = os.path.basename(key)
    else:
        path = os.path.dirname(filename)
        if not os.path.exists(path):
            try:
                os.makedirs(path)
            except os.error as ose:
                # swallow error -- likely directory already exists from other process
                _logger.debug("aws_s3.get_s3_key: Error code {}".format(os.strerror(ose.errno)))

    while dl_retry > 0:
        try:
            s3.Bucket(bucket).download_file(key, filename)
            dl_retry = -1
        except Exception as e:
            _logger.warn("aws_s3.get_s3_key Retry Count [{}] on download_file raised exception {}".format(dl_retry, e))
            dl_retry -= 1
            if dl_retry <= 0:
                _logger.warn("aws_s3.get_s3_key Fail on downloading file after 3 retries with exception {}".format(e))
                raise

    #print "PID({}) STOP bkt[] key[{}] file[{}]".format(multiprocessing.current_process(),key,filename)

    return filename


def get_s3_key_many(bucket_key_file_tuples):
    """ Retrieve many s3 keys in parallel and copy to the filename

    This was done primarily because when testing from an external module, moto
    fails to stub out calls to aws clients/resources if the multiprocessing occurs
    outside of the module doing the s3 calls.

    Args:
        bucket_key_file_tuples (tuple): (bucket:str, key:str, filename=None)

    Returns:
        filenames (list): list of filenames

    """
    MAX_WAIT = 12 * 60
    mp_ctxt = get_context('fork')  # Using forkserver here causes moto / pytest failures
    pool = mp_ctxt.Pool(processes=mp_ctxt.cpu_count())
    multiple_results = []
    for s3_bucket, s3_key, local_object_path in bucket_key_file_tuples:
        multiple_results.append(pool.apply_async(get_s3_key,
                                                 (s3_bucket, s3_key, local_object_path)))

    pool.close()
    results = [res.get(timeout=MAX_WAIT) for res in multiple_results]
    pool.join()
    return results


def get_s3_file(s3_url, filename=None):
    bucket, s3_path = split_s3_url(s3_url)

    return get_s3_key(bucket, s3_path, filename)


def split_s3_url(s3_url):
    """
    Return bucket, path

    Args:
        s3_url:

    Returns:
        (str, str)

    """
    s3_schemes = ["s3n", "s3"]
    url = urllib.parse.urlparse(s3_url)
    if url.scheme not in s3_schemes:
        raise ValueError('Got an invalid URL scheme: Expected {}, got "{}" from "{}"'.format(' or '.join(s3_schemes), url.scheme, url.geturl()))
    bucket = url.hostname
    if bucket is None:
        raise ValueError('Got an empty S3 bucket (too many "/"s starting "{}"?)'.format(url.geturl()))
    key = url.path.lstrip('/')
    if len(key) == 0:
        key = None
    return bucket, key<|MERGE_RESOLUTION|>--- conflicted
+++ resolved
@@ -536,15 +536,6 @@
     Returns:
 
     """
-<<<<<<< HEAD
-    #import multiprocessing
-    #print ("PID() START bkt[{}] key[{}] file[{}]".format(#multiprocessing.current_process(),
-    #                                                       bucket,
-    #                                                       key,
-    #                                                       filename))
-
-=======
->>>>>>> 3d5da839
     dl_retry = 3
     s3 = b3.resource('s3')
     #print(f"get_s3_key the b3[{b3}] and client[{b3.client} and resource[{b3.resource}]")
