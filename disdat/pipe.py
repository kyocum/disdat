#
# Copyright 2015, 2016  Human Longevity, Inc.
#
# Licensed under the Apache License, Version 2.0 (the "License");
# you may not use this file except in compliance with the License.
# You may obtain a copy of the License at
#
#     http://www.apache.org/licenses/LICENSE-2.0
#
# Unless required by applicable law or agreed to in writing, software
# distributed under the License is distributed on an "AS IS" BASIS,
# WITHOUT WARRANTIES OR CONDITIONS OF ANY KIND, either express or implied.
# See the License for the specific language governing permissions and
# limitations under the License.
#
"""
Pipe

A "task" in disdat.

This inherits from Luigi's Abstract Task Class

The idea is that parameters are actually the parameters to the run function
requires is the tasks that have to run before this task runs

output() is basically a function that says, given the parameters, what is the output
of this task.

inputs() isn't used as much, but it says, here is a list of inputs I expect to be
available before I run.

author: Kenneth Yocum
"""

import os
import time
import hashlib

import luigi

from disdat.pipe_base import PipeBase
from disdat.db_link import DBLink
from disdat.driver import DriverTask
from disdat.fs import DisdatFS
from disdat.common import BUNDLE_TAG_TRANSIENT, BUNDLE_TAG_PUSH_META, BUNDLE_TAG_PARAMS_PREFIX, ExtDepError
from disdat import logger as _logger


class PipeTask(luigi.Task, PipeBase):
    """
    user_arg_name:
    calling_task:
    driver_output_bundle:
    force:
    output_tags:
    incremental_push:
    incremental_pull:
    """
    user_arg_name = luigi.Parameter(default=None, significant=False)  # what the outputs are referred to by downstreams
    calling_task   = luigi.Parameter(default=None, significant=False)

    # This is used for re-running in apply:resolve_bundle to manually see if
    # we need to re-run the root task.
    driver_output_bundle = luigi.Parameter(default='None', significant=False)

    force = luigi.BoolParameter(default=False, significant=False)
    output_tags = luigi.DictParameter(default={}, significant=False)

    # Each pipeline executes wrt a data context.
    data_context = luigi.Parameter(default=None, significant=False)

    # Each pipeline can be configured to commit and push intermediate values to the remote
    incremental_push = luigi.BoolParameter(default=False, significant=False)

    # Each pipeline can be configured to pull intermediate values on demand from the remote
    incremental_pull = luigi.BoolParameter(default=False, significant=False)

    def __init__(self, *args, **kwargs):
        """
        This has the same signature as luigi.Task.
        Go through this class and get the set of params we define

        Args:
            *args:
            **kwargs:
        """

        super(PipeTask, self).__init__(*args, **kwargs)

        self._cached_processing_id = None

        # Instance variables to track various user wishes
        self.user_set_human_name = None  # self.set_bundle_name()
        self.user_tags = {}              # self.add_tags()
        self.add_deps = {}               # self.add(_external)_dependency()
        self.db_targets = []             # Deprecating
        self._input_tags = {}            # self.get_tags() of upstream tasks
        self._input_bundle_uuids = {}    # self.get_bundle_uuid() of upstream tasks
        self._mark_force = False         # self.mark_force()

    def bundle_output(self):
        """
        Return the processing_name and uuid of the output bundle of this task.
        NOTE: Currently un-used.  Consider removing.
        """
        return self.processing_id(), self.pfs.get_path_cache(self).uuid

    def bundle_inputs(self):
        """
        Given this pipe, return the set of bundles created by the input pipes.
        Mirrors Luigi task.inputs()

        NOTE: Calls task.deps which calls task._requires which calls task.requires()

        :param pipe_task:  A PipeTask or a DriverTask (both implement PipeBase)
        :return:  [(bundle_name, uuid), ... ]

        """

        input_bundles = []
        for task in self.deps():
            if isinstance(task, ExternalDepTask):
                input_bundles.append((task.processing_name, task.uuid))
            else:
                input_bundles.append((task.processing_id(), self.pfs.get_path_cache(task).uuid))

        return input_bundles

    def processing_id(self):
        """
        Given a pipe instance, return the "processing_name" -- a unique string based on the class name and
        the parameters.  This re-uses Luigi code for getting the unique string.

        processing_id = task_class_name + hash(task params +  [ dep0_task_name + hash(dep0_params),
                        dep1_task_name + hash(dep1_params),...])

        In typical Luigi workflows, a task's parameters uniquely determine the requires function outputs.

        Thus there is no need to include the data inputs in the uniqueness of the processing name.

        But, some facilities on top of Disdat might build dynamic classes.   In these cases, upper layer code
        might define a pipeline in python like:
        ```
        @punch.task
        def adder(a,b):
            return a+b

        def pipeline(X):
            u = adder(a=1, b=2)
            v = adder(a=u, b=X+1)
            w = adder(a=v, b=X+2)
        ```

        In this case, there is a new task for each `adder`.  Each`adder`'s requirements are defined in a scope outside
         of the dynamic classes requires method.

        NOTE: The PipeTask has a 'driver_output_bundle'.  This the name of the pipeline output bundle given by the user.
        Because this is a Luigi parameter, it is included in the Luigi self.task_id string and hash.  So we do not
        have to append this separately.

        """

        if self._cached_processing_id is not None:
            return self._cached_processing_id

        deps = self.requires()

        assert(isinstance(deps, dict))

        input_task_processing_ids = [(deps[k]).processing_id() for k in sorted(deps)]

        as_one_str = '.'.join(input_task_processing_ids)

        param_hash = hashlib.md5(as_one_str.encode('utf-8')).hexdigest()

        processing_id = self.task_id + '_' + param_hash[:luigi.task.TASK_ID_TRUNCATE_HASH]

        self._cached_processing_id = processing_id

        return processing_id

    def human_id(self):
        """
        This is the "human readable" name;  a "less unique" id than the unique id.

        The pipeline_id is well-defined for the output task -- it is the output bundle name.   For intermediate outputs
        the pipeline_id defaults to the pipe_id().   Else, it may be set by the task author.

        Note: Should we provide an identify for which version of this pipe is running at which stage in the pipeline?
        Short answer, no.   Imagine if we name with the pipeline bundle output name, branch index, and level index.  In
        this case if anyone re-uses this output, the human_name for the bundle won't be meaningful.   For the pipeline
        owner, it may also not be helpful.  The system may also place different outputs at different times under those
        indices.  Too complicated.

        Returns:
            (str)

        """

        if self.driver_output_bundle is not None:
            return self.driver_output_bundle
        elif self.user_set_human_name is not None:
            return self.user_set_human_name
        else:
            default_human_name = type(self).__name__
            return "{}".format(default_human_name)

    def get_hframe_uuid(self):
        """ Return the unique ID for this tasks current output hyperframe

        Returns:
            hframe_uuid (str): The unique identifier for this task's hyperframe
        """

        pce = self.pfs.get_path_cache(self)
        assert (pce is not None)

        return pce.uuid

    def upstream_hframes(self):
        """ Convert upstream tasks to hyperframes, return list of hyperframes

        Returns:
            (:list:`hyperframe.HyperFrameRecord`): list of upstream hyperframes
        """

        tasks = self.deps()
        hfrs = []
        for t in tasks:
            hfid = t.get_hframe_uuid()
            hfrs.append(self.pfs.get_hframe_by_uuid(hfid, data_context=self.data_context))

        return hfrs

    def requires(self):
        """
        Return Tasks on which this task depends.

        Build them intelligently, however.
        1.) The input_df so far stays the same for all upstream pipes.
        2.) However, when we resolve the location of the outputs, we need to do so correctly.

        Args:

        Returns:
            (dict): arg_name: task_class
        """

        kwargs = self.prepare_pipe_kwargs()

        self.add_deps.clear()
        self.pipe_requires(**kwargs)
        rslt = self.add_deps

        if len(self.add_deps) == 0:
            return {}

        tasks = {}

        for user_arg_name, cls_and_params in rslt.items():
            pipe_class, params = cls_and_params[0], cls_and_params[1]

            assert isinstance(pipe_class, luigi.task_register.Register)

            # we propagate the same inputs and the same output dir for every upstream task!
            params.update({
                'user_arg_name': user_arg_name,
                'calling_task': self,
                'driver_output_bundle': None,  # allow intermediate tasks pipe_id to be independent of root task.
                'force': self.force,
                'output_tags': dict({}),  # do not pass output_tags up beyond root task
                'data_context': self.data_context,  # all operations wrt this context
                'incremental_push': self.incremental_push,  # propagate the choice to push incremental data.
                'incremental_pull': self.incremental_pull  # propagate the choice to incrementally pull data.
            })
            tasks[user_arg_name] = pipe_class(**params)

        return tasks

    def output(self):
        """
        This is the *only* output function for all pipes.  It declares the creation of the
        one HyperFrameRecord pb and that's it.  Remember, has to be idempotent.

        Return:
            (list:str):

        """

        return PipeBase.add_bundle_meta_files(self)

    def run(self):
        """

        Call users run function.
        1.) prepare the arguments
        2.) run and gather user result
        3.) interpret and wrap in a HyperFrame

        Returns:
            (`hyperframe.HyperFrame`):

        """

        kwargs = self.prepare_pipe_kwargs(for_run=True)

        pce = self.pfs.get_path_cache(self)

        assert(pce is not None)

        """ NOTE: If a user changes a task param in run(), and that param parameterizes a dependency in requires(), 
        then running requires() post run() will give different tasks.  To be safe we record the inputs before run() 
        """
        cached_bundle_inputs = self.bundle_inputs()

        try:
            start = time.time()  # P3 datetime.now().timestamp()
            user_rtn_val = self.pipe_run(**kwargs)
            stop = time.time()  # P3 datetime.now().timestamp()
        except Exception as error:
            """ If user's pipe fails for any reason, remove bundle dir and raise """
            try:
                _logger.error("User pipe_run encountered exception: {}".format(error))
                PipeBase.rm_bundle_dir(pce.path, pce.uuid, self.db_targets)
            except OSError as ose:
                _logger.error("User pipe_run encountered error, and error on remove bundle: {}".format(ose))
            raise

        try:
            presentation, frames = PipeBase.parse_return_val(pce.uuid,
                                                             user_rtn_val,
                                                             self.data_context)

            hfr = PipeBase.make_hframe(frames,
                                       pce.uuid,
                                       cached_bundle_inputs,
                                       self.human_id(),
                                       self.processing_id(),
                                       self,
                                       start_ts=start,
                                       stop_ts=stop,
                                       tags={"presentable": "True"},
                                       presentation=presentation)

            # Add any output tags to the user tag dict
            if self.output_tags:
                self.user_tags.update(self.output_tags)

            # If this is the root_task, identify it as so in the tag dict
            if isinstance(self.calling_task, DriverTask):
                self.user_tags.update({'root_task': 'True'})

            # Lastly add any parameters associated with this class as tags.
            # They are differentiated by a special prefix in the key
            self.user_tags.update(self._get_subcls_params())

            # Overwrite the hyperframe tags with the complete set of tags
            hfr.replace_tags(self.user_tags)

            self.data_context.write_hframe(hfr)

            if self.incremental_push and (hfr.get_tag(BUNDLE_TAG_TRANSIENT) is None):
                self.pfs.commit(None, None, uuid=pce.uuid, data_context=self.data_context)
                self.pfs.push(uuid=pce.uuid, data_context=self.data_context)

        except Exception as error:
            """ If we fail for any reason, remove bundle dir and raise """
            PipeBase.rm_bundle_dir(pce.path, pce.uuid, self.db_targets)
            raise

        return hfr

    def _get_subcls_params(self):
        """ Given the child class, extract user defined Luigi parameters

        This function uses vars(cls) and filters by Luigi Parameter
        types.  Luigi get_params() gives us all parameters in the full class hierarchy.
        It would give us the parameters in this class as well.  And then we'd have to do set difference.
        See luigi.Task.get_params()

        NOTE: We do NOT keep the parameter order maintained by Luigi.  That's critical for Luigi creating the task_id.
        However, we can implicitly re-use that ordering if we re-instantiate the Luigi class.

        Args:
            self: The instance of the subclass.  To get the normalized values for the Luigi Parameters
        Returns:
            dict: {BUNDLE_TAG_PARAM_PREFIX.<name>:'string value',...}
        """
        cls = self.__class__
        params = {}
        for param in vars(cls):
            attribute = getattr(cls, param)
            if isinstance(attribute, luigi.Parameter):
                params["{}{}".format(BUNDLE_TAG_PARAMS_PREFIX, param)] = attribute.serialize(getattr(self, param))
        return params

    @classmethod
    def _put_subcls_params(cls, ser_params):
        """ Given the child class, create the Luigi parameter dictionary

        Assume that ser_params dictionary keys are the attribute names in the Disdat task class.

        Args:
            self: The instance of the subclass.  To get the normalized values for the Luigi Parameters
            ser_params (dict): Dictionary <str>:<str>
        Returns:
            deser_params (dict): {<name>: Luigi.Parameter,...}
        """
        # cls = self.__class__
        deser_params = {}
        for param, ser_value in ser_params.items():
            try:
                attribute = getattr(cls, param)
                assert isinstance(attribute, luigi.Parameter)
                deser_params[param] = attribute.parse(ser_value)
            except Exception as e:
                _logger.warning("Bundle parameter ({}:{}) unable to be deserialized by class({}): {}".format(param,
                                                                                                             ser_value,
                                                                                                             cls.__name__,
                                                                                                             e))
                raise e
        return deser_params

    def prepare_pipe_kwargs(self, for_run=False):
        """ Each upstream task produces a bundle.  Prepare that bundle as input
        to the user's pipe_run function.

        Args:
            for_run (bool): prepare args for run -- at that point all upstream tasks have completed.

        Returns:
            (dict): A dictionary with the arguments.

        """
        kwargs = dict()

        # Place upstream task outputs into the kwargs.  Thus the user does not call
        # self.inputs().  If they did, they would get a list of output targets for the bundle
        # that isn't very helpful.
        if for_run:

            # Reset the stored tags, in case this instance is run multiple times.
            self._input_tags = {}
            self._input_bundle_uuids = {}

            upstream_tasks = [(t.user_arg_name, self.pfs.get_path_cache(t)) for t in self.deps()]
            for user_arg_name, pce in [u for u in upstream_tasks if u[1] is not None]:
                hfr = self.pfs.get_hframe_by_uuid(pce.uuid, data_context=self.data_context)
                assert hfr.is_presentable()

                # Download any data that is not local (the linked files are not present).
                # This is the default behavior when running in a container.
                # The non-default is to download and localize ALL bundles in the context before we run.
                # That's in-efficient.   We only need meta-data to determine what to re-run.
                if self.incremental_pull:
                    DisdatFS()._localize_hfr(hfr, pce.uuid, self.data_context)

                if pce.instance.user_arg_name in kwargs:
                    _logger.warning('Task human name {} reused when naming task dependencies: Dependency hyperframe shadowed'.format(pce.instance.user_arg_name))

                self._input_tags[user_arg_name] = hfr.tag_dict
                self._input_bundle_uuids[user_arg_name] = pce.uuid
                kwargs[user_arg_name] = self.data_context.present_hfr(hfr)

        return kwargs

    """
    Pipes Interface -- A pipe implements these calls
    """

    def pipe_requires(self, **kwargs):
        """
        This is the place to put your pipeline dependencies.  Place
        the upstream pipes in an array and a dict for their params

        Args:
            **kwargs:

        Returns:

        """
        return None

    def pipe_run(self, **kwargs):
        """
        There is only one default argument "input_df" in kwargs.
        The other keys in kwargs will be identical to your Luigi parameters specified in this class.

        The input_df has the data context identifiers, e.g., sampleName, sessionId, subjectId
        The input_df has the data in either jsonData or fileData.
        A sharded task will receive a subset of all possible inputs.

        Args:
            **kwargs:

        Returns:

        """
        raise NotImplementedError()

    def add_dependency(self, name, task_class, params):
        """
        Disdat Pipe API Function

        Add a task and its parameters to our requirements

        Args:
            name (str): Name of our upstream (also name of argument in downstream)
            task_class (:object):  upstream task class
            params (:dict):  Dictionary of

        Returns:
            None

        """
        if not isinstance(params, dict):
            error = "add_dependency third argument must be a dictionary of parameters"
            raise Exception(error)

        assert (name not in self.add_deps)
        self.add_deps[name] = (task_class, params)

        return

    def add_external_dependency(self, param_name, task_class, params, human_name=None, uuid=None):
        """
        Disdat Pipe API Function

        Add an external task and its parameters to our requirements.   What this means is that
        there is no run function and, in that case, Luigi will ignore the results of task.deps() (which calls
        flatten(self.requires())).  And what that means is that this requirement can only be satisfied
        by the bundle actually existing.

        Create ersatz ExternalDepTask parameterized by uuid and processing_name
        Note: it is possible to use class/params when searching by class, params, but this makes all external
        dependencies look the same in the code.  Win.

        NOTE: if you add an external dependency by name, it is possible that someone adds a bundle during
        execution and that your requires function is no longer deterministic.   You must add caching to your
        requires function to handle this scenario.

        Example with class variable bundle_uuid:
        ``
        if self.bundle_uuid is None:
            bundle = self.add_external_dependency('_', MyTaskClass, {}, human_name='some_result')
            self.bundle_uuid = bundle.uuid
        else:
            bundle = self.add_external_dependency('_', MyTaskClass, {}, uuid=self.bundle_uuid)
        ``

        TODO: Consider pushing caching into this layer.

        Args:
            param_name (str): The parameter name this bundle assumes when passed to Pipe.run
<<<<<<< HEAD
            task_class (:object):  Must always set class name of upstream task if it was created from a PipeTask.   May be None if made by API.
            params (:dict):  Dictionary of parameters for this task.  Note if UUID or human_name is set, then params are ignored!
            human_name (str): Resolve dependency by human_name, return the latest bundle with that humman_name.  Trumps params.
            uuid (str): Resolve dependency by explicit UUID, trumps params and human_name.
=======
            task_class (object):  Class name of upstream task if looking for external bundle by processing_id.
            params (dict):  Dictionary of parameters if looking for external bundle by processing_id.
            human_name (str): Resolve dependency by human_name, return the latest bundle with that humman_name.  Trumps task_class and params.
            uuid (str): Resolve dependency by explicit UUID, trumps task_class, params and human_name.
>>>>>>> fdfe8b0a

        Returns:
            `api.Bundle` or None

        """
        import disdat.api as api

        if task_class is not None and not isinstance(params, dict):
            error = "add_external_dependency requires parameter dictionary"
            raise Exception(error)

        assert (param_name not in self.add_deps)

        try:
            if uuid is not None:
                hfr = self.pfs.get_hframe_by_uuid(uuid, data_context=self.data_context)
            elif human_name is not None:
                hfr = self.pfs.get_latest_hframe(human_name, data_context=self.data_context)
            else:
                p = task_class(**params)
                hfr = self.pfs.get_hframe_by_proc(p.processing_id(), data_context=self.data_context)

            if hfr is None:
                error_str = "Disdat can't resolve external bundle from class[{}] params[{}] name[{}] uuid[{}]".format(task_class,
                                                                                                                   params,
                                                                                                                   human_name,
                                                                                                                   uuid)
                raise ExtDepError(error_str)

            bundle = api.Bundle(self.data_context.get_local_name(), 'unknown').fill_from_hfr(hfr)

        except ExtDepError as error:  # Swallow and allow Luigi to determine task is not available.
            _logger.error(error_str)
            bundle = None

        except Exception as error:
            bundle = None

        finally:
            if bundle is None:
                self.add_deps[param_name] = (luigi.task.externalize(ExternalDepTask), {'uuid': 'None',
                                                                                       'processing_name': 'None'})
            else:
                self.add_deps[param_name] = (luigi.task.externalize(ExternalDepTask), {'uuid': bundle.uuid,
                                                                                       'processing_name': bundle.processing_name})


        return bundle

    def add_db_target(self, db_target):
        """
        Unimplemented: deprecated until we revisit semantics of DB bundle links.

        Allow user to record a versioned database table.   Behind the scenes the system records
        the dsn, database, schema, and table (information sufficient to operate on the table).  On "commit' a
        db link will create a view to the latest version of the database table.

        Note: We add through the DBTarget object create, not through
        pipe.create_db_target() in the case that people do some hacking and don't use that API.

        Args:
            db_target (`db_target.DBTarget`):

        Returns:
            None
        """
        assert False, "add_db_target is deprecated until we revisit semantics of DB bundle links."
        self.db_targets.append(db_target)

    def create_output_table(self, dsn, table_name, schema_name=None):
        """
        Create an output table target.  Use the target to parameterize queries with the
        target table name.

        Args:
            dsn (unicode): The dsn indicating the configuration to connect to the db
            table_name (unicode): The table name.
            schema_name (unicode): Optional force use of schema (default None)

        Returns:
            (`disdat.db_target.DBTarget`)

        """
        target = DBLink(self, dsn, table_name, schema_name=schema_name)

        return target

    def create_output_file(self, filename):
        """
        Disdat Pipe API Function

        Pass in the name of your file, and get back a Luigi target object to which you can write.

        Args:
            filename (str, dict, list): A basename, dictionary of basenames, or list of basenames.

        Returns:
            (`luigi.LocalTarget`): Singleton, list, or dictionary of Luigi Target objects.
        """

        pce = self.pfs.get_path_cache(self)
        assert (pce is not None)
        output_dir = pce.path
        return self.filename_to_luigi_targets(output_dir, filename)

    def create_output_file_remote(self, filename):
        """
        Disdat Pipe API Function

        Pass in the name of your file, and get back an object to which you can write on S3.

        NOTE: Managed S3 paths are created only if a) remote is set (otherwise where would we put them?)
        and b) incremental_push flag is True  (if we don't push bundle metadata, then the locations may be lost).

        Args:
            filename (str, dict, list): A basename, dictionary of basenames, or list of basenames.

        Returns:
            (`luigi.contrib.s3.S3Target`): Singleton, list, or dictionary of Luigi Target objects.

        """
        pce = self.pfs.get_path_cache(self)
        assert (pce is not None)
        output_dir = self.get_output_dir_remote()
        return self.filename_to_luigi_targets(output_dir, filename)

    def create_output_dir(self, dirname):
        """
        Disdat Pipe API Function

        Given basename directory name, return a fully qualified path whose prefix is the
        local output directory for this bundle in the current context.  This call creates the
        output directory as well.

        Args:
            dirname (str): The name of the output directory, i.e., "models"

        Returns:
            output_dir (str):  Fully qualified path of a directory whose prefix is the bundle's local output directory.

        """
        prefix_dir = self.get_output_dir()
        fqp = os.path.join(prefix_dir, dirname)
        try:
            os.makedirs(fqp)
        except IOError as why:
            _logger.error("Creating directory in bundle directory failed:".format(why))

        return fqp

    def create_output_dir_remote(self, dirname):
        """
        Disdat Pipe API Function

        Given basename directory name, return a fully qualified path whose prefix is the
        remote output directory for this bundle in the current context.

        NOTE: The current context must have a remote attached.

        Args:
            dirname (str): The name of the output directory, i.e., "models"

        Returns:
            output_dir (str):  Fully qualified path of a directory whose prefix is the bundle's remote output directory.

        """
        prefix_dir = self.get_output_dir_remote()
        fqp = os.path.join(prefix_dir, dirname)
        return fqp

    def get_output_dir(self):
        """
        Disdat Pipe API Function

        Retrieve the output directory for this task's bundle.  You may place
        files directly into this directory.

        Returns:
            output_dir (str):  The bundle's output directory

        """
        pce = self.pfs.get_path_cache(self)
        assert(pce is not None)
        return pce.path

    def get_output_dir_remote(self):
        """
        Disdat Pipe API Function

        Retrieve the output directory for this task's bundle.  You may place
        files directly into this directory.

        Returns:
            output_dir (str):  The bundle's output directory on S3

        """
        pce = self.pfs.get_path_cache(self)
        assert(pce is not None)
        if self.data_context.remote_ctxt_url and self.incremental_push:
            output_dir = os.path.join(self.data_context.get_remote_object_dir(), pce.uuid)
        else:
            raise Exception('Managed S3 path creation needs a) remote context and b) incremental push to be set')
        return output_dir

    def set_bundle_name(self, human_name):
        """
        Disdat Pipe API Function

        Set the human name for this bundle.  If not called, then intermediate outputs
        will have human names identical to their process names.

        Args:
            human_name (str):  The human name of this pipe's output bundle.

        Returns:
            None

        """
        self.user_set_human_name = human_name

    def add_tags(self, tags):
        """
        Disdat Pipe API Function

        Adds tags to bundle.

        Args:
            tags (dict (str, str)): key value pairs (string, string)

        Returns:
            None
        """
        assert (isinstance(tags, dict))
        self.user_tags.update(tags)

    def get_tags(self, user_arg_name):
        """
        Disdat Pipe API Function

        Retrieve the tag dictionary from an upstream task.

        Args:
            user_arg_name (str): keyword arg name of input bundle data for which to return tags

        Returns:
            tags (dict (str, str)): key value pairs (string, string)
        """
        assert user_arg_name in self._input_tags
        return self._input_tags[user_arg_name]

    def get_bundle_uuid(self, user_arg_name):
        """
        Disdat Pipe API Function

        Retrieve the UUID from an upstream task.

        Args:
            user_arg_name (str): keyword arg name of input bundle data for which to return tags

        Returns:
            uuid (str)
        """
        assert user_arg_name in self._input_bundle_uuids
        return self._input_bundle_uuids[user_arg_name]

    def mark_force(self):
        """
        Disdat Pipe API Function

        Mark pipe to force recompution of this particular task.   This means that Disdat/Luigi will
        always re-run this particular pipe / task.

        We mark the pipe with a particular flag so that apply.resolve_bundle()

        Returns:
            None
        """
        self._mark_force = True

    def mark_transient(self, push_meta=True):
        """
        Disdat Pipe API Function

        Mark output bundle as transient.   This means that during execution Disdat will not
        write (push) this bundle back to the remote.  That only happens in two cases:
        1.) Started the pipeline with incremental_push=True
        2.) Running the pipeline in a container with no_push or no_push_intermediates False

        We mark the bundle with a tag.   Incremental push investigates the tag before pushing.
        And the entrypoint investigates the tag if we are not pushing incrementally.
        Otherwise, normal push commands from the CLI or api will work, i.e., manual pushes continue to work.

        Args:
            push_meta (bool): Push the meta-data but not the data. Else, push nothing.

        Returns:
            None
        """
        if push_meta:
            self.add_tags({BUNDLE_TAG_TRANSIENT: 'True', BUNDLE_TAG_PUSH_META: 'True'})
        else:
            self.add_tags({BUNDLE_TAG_TRANSIENT: 'True'})


class ExternalDepTask(PipeTask):
    """ This task is only here as a shell.
    If the user specifies an external dependency, we look it up in add_external_dependency.
    We look it up, b/c we want to hand them the bundle in requires.
    If they look up the bundle via UUID or human name, there is no reason for them to
    pass in the class.  Especially for human name, where they cannot know it.
    And, if it exists, there is no reason to look it up again in apply.resolve_bundle().
    Thus we create an ExternalDepTask() parameterized by the UUID and apply.resolve_bundle()
    The default output() function will create this tasks processing_id() which will be a hash
    of this task's params, which will include a unique UUID.   And so should be unique.
    """
    uuid = luigi.Parameter(default=None)
    processing_name = luigi.Parameter(default=None)

    def bundle_output(self):
        """ External bundles have no outputs
        """
        return None

    def bundle_inputs(self):
        """ External bundles output are in lineage.
        Note: this is only called in apply for now.  And this task can never
        be called by apply directly.
        """
        assert False, "An ExternalDepTask should never be run directly."<|MERGE_RESOLUTION|>--- conflicted
+++ resolved
@@ -552,17 +552,10 @@
 
         Args:
             param_name (str): The parameter name this bundle assumes when passed to Pipe.run
-<<<<<<< HEAD
-            task_class (:object):  Must always set class name of upstream task if it was created from a PipeTask.   May be None if made by API.
-            params (:dict):  Dictionary of parameters for this task.  Note if UUID or human_name is set, then params are ignored!
-            human_name (str): Resolve dependency by human_name, return the latest bundle with that humman_name.  Trumps params.
-            uuid (str): Resolve dependency by explicit UUID, trumps params and human_name.
-=======
             task_class (object):  Class name of upstream task if looking for external bundle by processing_id.
             params (dict):  Dictionary of parameters if looking for external bundle by processing_id.
             human_name (str): Resolve dependency by human_name, return the latest bundle with that humman_name.  Trumps task_class and params.
             uuid (str): Resolve dependency by explicit UUID, trumps task_class, params and human_name.
->>>>>>> fdfe8b0a
 
         Returns:
             `api.Bundle` or None
