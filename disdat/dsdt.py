#! /usr/bin/env python
#
# Copyright 2015, 2016  Human Longevity, Inc.
#
# Licensed under the Apache License, Version 2.0 (the "License");
# you may not use this file except in compliance with the License.
# You may obtain a copy of the License at
#
#     http://www.apache.org/licenses/LICENSE-2.0
#
# Unless required by applicable law or agreed to in writing, software
# distributed under the License is distributed on an "AS IS" BASIS,
# WITHOUT WARRANTIES OR CONDITIONS OF ANY KIND, either express or implied.
# See the License for the specific language governing permissions and
# limitations under the License.
#

"""
dsdt

Distributed data (dsdt) command line utility for working with data science pipelines.

"""

import argparse
import logging
import sys
import os

from disdat import apply  # @ReservedAssignment
from disdat import dockerize
from disdat import run
from disdat.fs import init_fs_cl
from disdat.common import DisdatConfig
<<<<<<< HEAD
from disdat.init import init
=======
from disdat import log
>>>>>>> 1eebcd53


_pipes_fs = None

DISDAT_PATH = os.environ.get("PATH", None)
DISDAT_PYTHONPATH = os.environ.get("PYTHONPATH", None)


def _apply(args):
    """

    :param args:
    :return:
    """
    apply.main(args)


def main():
    """
    Main as a function for testing convenience and as a package entry point.

    :return: (shape of input df, shape of pushed df)
    """

    if getattr(sys, 'frozen', False):
        here = os.path.join(sys._MEIPASS, 'disdat')
    else:
        here = os.path.abspath(os.path.dirname(__file__))

    with open(os.path.join(here, 'VERSION')) as version_file:
        __version__ = version_file.read().strip()

    args = sys.argv[1:]

    # General options
    parser = argparse.ArgumentParser(prog='dsdt', description='DisDat (dsdt) -- distributed data science management')
    parser.add_argument(
        '--profile',
        type=str,
        default=None,
        help="An AWS credential profile to use when performing AWS operations (default is to use the \'default\' profile)",
        dest='aws_profile'
    )
    parser.add_argument("--verbose", action='store_true', help='Be verbose: Show extra debugging information')
    parser.add_argument("--version", action='version', version='Running Disdat version {}'.format(__version__))
    subparsers = parser.add_subparsers()

    ls_p = subparsers.add_parser('init')
    ls_p.set_defaults(func=lambda args: init())

    # dockerize
    subparsers = dockerize.add_arg_parser(subparsers)

    # run
    subparsers = run.add_arg_parser(subparsers)

    # apply
    apply_p = subparsers.add_parser('apply', description="Apply a transform to an input bundle to produce an output bundle.")
    apply_p.add_argument('-cs', '--central-scheduler', action='store_true', default=False, help="Use a central Luigi scheduler (defaults to local scheduler)")
    apply_p.add_argument('-w', '--workers', type=int, default=1, help="Number of Luigi workers on this node")
    apply_p.add_argument('-it', '--input-tag', nargs=1, type=str, action='append',
                         help="Input bundle tags: '-it authoritative:True -it version:0.7.1'")
    apply_p.add_argument('-ot', '--output-tag', nargs=1, type=str, action='append',
                         help="Output bundle tags: '-ot authoritative:True -ot version:0.7.1'")
    apply_p.add_argument("output_bundle", type=str, help="Name of destination bundle.  '-' means default output bundle.")
    apply_p.add_argument("pipe_cls", type=str, help="User-defined transform, e.g., module.PipeClass")
    apply_p.add_argument("--local", action='store_true', help="Run the class locally (even if dockered)")
    apply_p.add_argument("--force", action='store_true', help="If there are dependencies, force re-computation.")
    apply_p.add_argument("--incremental-push", action='store_true', help="Commit and push each task's bundle as it is produced to the remote.")
    apply_p.add_argument("--incremental-pull", action='store_true', help="Localize bundles as they are needed by downstream tasks from the remote.")
    apply_p.add_argument("params", type=str,  nargs=argparse.REMAINDER,
                         help="Optional set of parameters for this pipe '--parameter value'")
    apply_p.set_defaults(func=lambda args: _apply(args))

    # File system operations
    init_fs_cl(subparsers)

    args = parser.parse_args(args)

    log_level = logging.INFO
    if args.verbose:
        log_level = logging.DEBUG

    log.enable(level=log_level)  # TODO: Add configurable verbosity

    if args.aws_profile is not None:
        os.environ['AWS_PROFILE'] = args.aws_profile

    args.func(args)


if __name__ == "__main__":
    main()<|MERGE_RESOLUTION|>--- conflicted
+++ resolved
@@ -32,11 +32,7 @@
 from disdat import run
 from disdat.fs import init_fs_cl
 from disdat.common import DisdatConfig
-<<<<<<< HEAD
-from disdat.init import init
-=======
 from disdat import log
->>>>>>> 1eebcd53
 
 
 _pipes_fs = None
@@ -85,7 +81,7 @@
     subparsers = parser.add_subparsers()
 
     ls_p = subparsers.add_parser('init')
-    ls_p.set_defaults(func=lambda args: init())
+    ls_p.set_defaults(func=lambda args: DisdatConfig.init())
 
     # dockerize
     subparsers = dockerize.add_arg_parser(subparsers)
