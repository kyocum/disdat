--- conflicted
+++ resolved
@@ -65,11 +65,7 @@
 import disdat.common as common
 from disdat import hyperframe_pb2
 from disdat import logger as _logger
-<<<<<<< HEAD
-from disdat.utility.aws_s3 import s3_path_exists
-=======
 from disdat.utility.asyncio_aws_s3 import s3_path_exists
->>>>>>> 32d8b9e8
 
 HyperFrameTuple = namedtuple("HyperFrameTuple", "columns, links, uuid, tags")
 
