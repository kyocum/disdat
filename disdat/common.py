--- conflicted
+++ resolved
@@ -20,27 +20,20 @@
 import logging
 import os
 import sys
-<<<<<<< HEAD
-import ConfigParser
-=======
 import shutil
 import subprocess
 
->>>>>>> 82a5a2e1
 import luigi
-
-from urlparse import urlparse
-
-_logger = logging.getLogger(__name__)
-
-_logging_format_simple = '%(levelname)s : %(name)s : %(message)s'
-_logging_format_fancy = '%(asctime)s : %(levelname)s : %(name)s : %(message)s'
-_logging_default_level = logging.WARN
+from six.moves import urllib
+from six.moves import configparser
+
+from disdat import resource
+import disdat.config
+from disdat import logger as _logger
 
 
 SYSTEM_CONFIG_DIR = '~/.config/disdat'
 PACKAGE_CONFIG_DIR = 'disdat'
-PROJECT_CONFIG_NAME = 'disdat_config'
 LOGGING_FILE = 'logging.conf'
 LUIGI_FILE = 'luigi.cfg'
 CFG_FILE = 'disdat.cfg'
@@ -57,7 +50,12 @@
 
 
 class ApplyException(Exception):
-    pass
+    def __init__(self, message, apply_result):
+        super(ApplyException, self).__init__(message)
+        self.apply_result = apply_result
+    @property
+    def result(self):
+        return self.apply_result
 
 
 def error(msg, *args, **kwargs):
@@ -86,27 +84,9 @@
     else:
         error_str = "Disdat Apply ran, but one or more tasks failed."
         if raise_not_exit:
-            raise ApplyException(error_str)
+            raise ApplyException(error_str, apply_result)
         else:
             sys.exit(error_str)
-
-
-def setup_default_logging():
-    """
-    Set up root logger so all inherited loggers get console for free.
-
-    Args:
-        logger:
-
-    Returns:
-
-    """
-    global _logger
-
-    logging.basicConfig(stream=sys.stderr, format=_logging_format_simple, level=_logging_default_level)
-
-    # so that the logger for this file is set up.
-    _logger = logging.getLogger(__name__)
 
 
 class SingletonType(type):
@@ -122,25 +102,6 @@
     __metaclass__ = SingletonType
 
 
-def find_config_directory(directory=None):
-
-    # Use current directory if nothing is passed in
-    if not directory:
-        directory = os.getcwd()
-
-    # Return the path to the config directory if it is found
-    if PROJECT_CONFIG_NAME in os.listdir(directory):
-        return os.path.join(directory, PROJECT_CONFIG_NAME)
-
-    # If root was the last directory checked, return None
-    if os.path.dirname(directory) == directory:
-        return None
-
-    # Recurse on next directory up
-    start, _ = os.path.split(directory)
-    return find_config_directory(start)
-
-
 class DisdatConfig(object):
     """
     Configure Disdat.  Configure logging.
@@ -149,49 +110,47 @@
 
     _instance = None
 
-    def __init__(self, meta_dir_root=None):
-
-        # Set up default logging to begin with. Can later be updated.
-        setup_default_logging()
-
+    def __init__(self, meta_dir_root=None, config_dir=None):
+        """
+
+        Args:
+            meta_dir_root (str): Optional place to store disdat contexts. Default `~/`
+            config_dir (str): Optional directory from which to get disdat.cfg and luigi.cfg.  Default SYSTEM_CONFIG_DIR
+        """
         # Find configuration directory
-        config_dir = find_config_directory()
-
-        if not config_dir:
+        if config_dir:
+            config_dir = config_dir
+        else:
+            config_dir = os.path.expanduser(SYSTEM_CONFIG_DIR)
+
+        if not os.path.exists(config_dir):
             error(
-                'Did not find configuration. '
-                'Call "dsdt init" to initialize context.'
+                'Did not find Disdat configuration. '
+                'Call "dsdt init" to initialize Disdat.'
             )
 
         # Extract individual configuration files
         disdat_cfg = os.path.join(config_dir, CFG_FILE)
         luigi_cfg = os.path.join(config_dir, LUIGI_FILE)
 
-        # """ If running through pyinstaller, then use the current pythonpath to find the apply transforms"""
-        # if getattr(sys, 'frozen', False):
-        #     # we are running in a bundle
-        #     bundle_dir = sys._MEIPASS
-        #     sys.path.extend(os.environ.get('PYTHONPATH', '').split(':'))
-        # else:
-        #     # we are running in a normal Python environment
-        #     bundle_dir = os.path.dirname(os.path.abspath(__file__))
-        #
-
         if meta_dir_root:
             self.meta_dir_root = meta_dir_root
         else:
-            self.meta_dir_root = os.path.expanduser('~')
-
+            self.meta_dir_root = '~/'
         self.logging_config = None
         self.parser = self._read_configuration_file(disdat_cfg, luigi_cfg)
 
     @staticmethod
-    def instance():
+    def instance(meta_dir_root=None, config_dir=None):
         """
         Singleton getter
+
+        Args:
+            meta_dir_root (str): Optional place to store disdat contexts. Default `~/`
+            config_dir (str): Optional directory from which to get disdat.cfg and luigi.cfg.  Default SYSTEM_CONFIG_DIR
         """
         if DisdatConfig._instance is None:
-            DisdatConfig._instance = DisdatConfig()
+            DisdatConfig._instance = DisdatConfig(meta_dir_root=meta_dir_root, config_dir=config_dir)
         return DisdatConfig._instance
 
     @staticmethod
@@ -207,19 +166,12 @@
         Next, see if there is a disdat.cfg in cwd.  Then configure disdat and (re)configure logging.
         """
         # _logger.debug("Loading config file [{}]".format(disdat_config_file))
-        config = ConfigParser.SafeConfigParser({'meta_dir_root': self.meta_dir_root, 'ignore_code_version': 'False'})
+        config = configparser.SafeConfigParser({'meta_dir_root': self.meta_dir_root, 'ignore_code_version': 'False'})
         config.read(disdat_config_file)
         self.meta_dir_root = os.path.expanduser(config.get('core', 'meta_dir_root'))
         self.meta_dir_root = DisdatConfig._fix_relative_path(disdat_config_file, self.meta_dir_root)
         self.ignore_code_version = config.getboolean('core', 'ignore_code_version')
 
-        try:
-            self.logging_config = os.path.expanduser(config.get('core', 'logging_conf_file'))
-            self.logging_config = DisdatConfig._fix_relative_path(disdat_config_file, self.logging_config)
-            logging.config.fileConfig(self.logging_config, disable_existing_loggers=False)
-        except ConfigParser.NoOptionError:
-            pass
-
         # Set up luigi configuration
         luigi.configuration.get_config().read(luigi_config_file)
 
@@ -242,8 +194,6 @@
     def get_context_dir(self):
         return os.path.join(self.get_meta_dir(), DISDAT_CONTEXT_DIR)
 
-<<<<<<< HEAD
-=======
     @staticmethod
     def init():
         """
@@ -321,7 +271,6 @@
     except subprocess.CalledProcessError as cpe:
         raise
 
->>>>>>> 82a5a2e1
 #
 # Make Docker images names from pipeline class names
 #
@@ -392,7 +341,6 @@
 
 
 def make_run_command(
-        input_bundle,
         output_bundle,
         output_bundle_uuid,
         pipe_cls,
@@ -411,12 +359,8 @@
         '--output-bundle-uuid ', output_bundle_uuid,
         '--remote', remote,
         '--branch', context,
-<<<<<<< HEAD
-        '--workers', unicode(workers)
-=======
         '--workers', str(workers),
         '--pipeline', str(pipe_cls)
->>>>>>> 82a5a2e1
     ]
     if no_pull:
         args += ['--no-pull']
@@ -433,7 +377,7 @@
         for next_tag in output_tags:
             args += ['--output-tag', next_tag]
 
-    args += [input_bundle, output_bundle]
+    args += [output_bundle]
     return [x.strip() for x in args + pipeline_params]
 
 
@@ -487,7 +431,7 @@
     Raises:
         TypeError if the URL is not a file URL
     """
-    parsed_url = urlparse(url)
+    parsed_url = urllib.parse.urlparse(url)
     if parsed_url.scheme != 'file' and parsed_url.scheme != '':
         raise TypeError('Expected file scheme in URL, got {}'.format(parsed_url.scheme))
     return parsed_url.path
