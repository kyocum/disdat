--- conflicted
+++ resolved
@@ -12,23 +12,14 @@
 # limitations under the License.
 #
 
-<<<<<<< HEAD
-=======
 import configparser
->>>>>>> 32d8b9e8
 import importlib
 import logging
 import os
 import shutil
 import sys
-<<<<<<< HEAD
-import uuid
-
-from six.moves import configparser, urllib
-=======
 import urllib
 import uuid
->>>>>>> 32d8b9e8
 
 import disdat.config
 from disdat import logger as _logger
