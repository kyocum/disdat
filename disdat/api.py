--- conflicted
+++ resolved
@@ -34,11 +34,7 @@
 from disdat import logger as _logger
 from disdat.data_context import DataContext
 from disdat.hyperframe import HyperFrameRecord, LineageRecord, parse_return_val
-<<<<<<< HEAD
-from disdat.utility.aws_s3 import s3_path_exists
-=======
 from disdat.utility.asyncio_aws_s3 import s3_path_exists
->>>>>>> 32d8b9e8
 
 PROC_ID_TRUNCATE_HASH = 10  # 10 ls hex digits
 
