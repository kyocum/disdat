#
# Copyright 2015, 2016, 2017  Human Longevity, Inc.
#
# Licensed under the Apache License, Version 2.0 (the "License");
# you may not use this file except in compliance with the License.
# You may obtain a copy of the License at
#
#     http://www.apache.org/licenses/LICENSE-2.0
#
# Unless required by applicable law or agreed to in writing, software
# distributed under the License is distributed on an "AS IS" BASIS,
# WITHOUT WARRANTIES OR CONDITIONS OF ANY KIND, either express or implied.
# See the License for the specific language governing permissions and
# limitations under the License.
#
"""
The disdat file system interface.

This is the object used to access information about disdat bundles
from a variety of backend resources.

"""
from __future__ import print_function

import os
import json
import uuid
import time
from datetime import datetime
from enum import Enum
import shutil
import collections
import subprocess
import six

import pandas as pd

import disdat.hyperframe as hyperframe
import disdat.common as common
import disdat.utility.aws_s3 as aws_s3
from disdat.data_context import DataContext
from disdat.common import DisdatConfig, CatNoBundleError
from disdat import logger as _logger

CodeVersion = collections.namedtuple('CodeVersion', 'semver hash tstamp branch url dirty')

CONTEXTS = ['DEFAULT']
META_FS_FILE = 'fs.json'

ObjectTypes = Enum('ObjectTypes', 'bundle atom')
ObjectState = Enum('ObjectState', 'present removed')


def _run_git_cmd(git_dir, git_cmd, get_output=False):
    """Run a git command in a local git repository.

    :param git_dir: A path within a local git repository, i.e. it may be a
        subdirectory within the repository.
    :param git_cmd: The git command string to run, i.e., everything that
        would follow after :code:`git` on the command line.
    :param get_output: If :code:`True`, return the command standard output
        as a string; default is to return the command exit code.
    """

    verbose = False

    cmd = ['git', '-C', git_dir] + git_cmd.split()
    if verbose:
        _logger.debug('Running git command {}'.format(cmd))
    if get_output:
        try:
            with open(os.devnull, 'w') as null_file:
                output = subprocess.check_output(cmd, stderr=null_file)
        except subprocess.CalledProcessError as e:
            _logger.debug("Unable to run git command {}: exit {}: likely no git repo, e.g., running in a container.".format(cmd, e.returncode))
            return e.returncode
    else:
        with open(os.devnull, 'w') as null_file:
            output = subprocess.call(cmd, stdout=null_file, stderr=null_file)

    # If P3, this may be a byte array.   If P2, if not unicode, convert ...
    output = six.ensure_str(output)

    return output


def determine_pipe_version(pipe_root):
    """
    Given a pipe file path, return the repo status. If they are set, use the environment variables,
    otherwise run the git commands.


    Args:
        pipe_root: path to the root of the pipeline

    Returns:
        CodeVersion: populated object with the git hash, branch, fetch url, last updated date
        and "dirty" status. A pipeline is considered to be dirty if there are modified files
        which haven't been checked in yet.
    """

    def _check_type_and_rstrip(val, default):
        if isinstance(val, six.string_types):
            val = val.rstrip()
        else:
            val = default
        return val

    _logger.debug("PIPELINE_GIT_HASH = {}  cli hash = {}".format(os.environ.get('PIPELINE_GIT_HASH'),
                                                                 _run_git_cmd(pipe_root, 'rev-parse --short HEAD', get_output=True)))
    _logger.debug("git_branch = {os.environ.get('PIPELINE_GIT_BRANCH')}")

    git_hash = os.getenv('PIPELINE_GIT_HASH', _run_git_cmd(pipe_root, 'rev-parse HEAD',  get_output=True))
    git_hash = _check_type_and_rstrip(git_hash, "unknown")

    git_branch = os.getenv('PIPELINE_GIT_BRANCH', _run_git_cmd(pipe_root, 'rev-parse --abbrev-ref HEAD',  get_output=True))
    git_branch = _check_type_and_rstrip(git_branch, "unknown")

    git_fetch_url = os.getenv('PIPELINE_GIT_FETCH_URL', _run_git_cmd(pipe_root, 'config --get remote.origin.url',  get_output=True))
    git_fetch_url = _check_type_and_rstrip(git_fetch_url, "unknown")

    git_timestamp = os.getenv('PIPELINE_GIT_TIMESTAMP', _run_git_cmd(pipe_root, 'log -1 --pretty=format:%aI',  get_output=True))
    git_timestamp = _check_type_and_rstrip(git_timestamp, "unknown")

    git_dirty = bool(os.getenv('GIT_DIRTY', _run_git_cmd(pipe_root, 'diff --name-only',  get_output=True)))

    obj_version = CodeVersion(semver="0.1.0", hash=git_hash, tstamp=git_timestamp, branch=git_branch,
                              url=git_fetch_url, dirty=git_dirty)

    return obj_version


class DisdatFS(object):
    """
    HyperFrame (bundle) access layer (singleton)

    We have one class attribute that keeps track of allocated bundle directories.
    This is filled at the time we try to run apply.

    """
    __metaclass__ = common.SingletonType

    current_pipe_version = None

    class JsonConfig(object):
        ACTIVE_CONTEXT = '_mangled_curr_context_name'

    @staticmethod
    def get_pipe_version(pipe_root):
        """
        Given a pipeline root path, return the status of the repo. The git status will be
        stored on the FS singleton so it doesn't need to be calculated each time this
        getter function is called.

        Args:
            pipe_root:

        Returns:
            CodeVersion: populated object with the git hash, branch, fetch url, last updated date
            and "dirty" status. A pipeline is considered to be dirty if there are modified files
            which haven't been checked in yet.
        """

        # return the pipe version if we already have it
        if DisdatFS.current_pipe_version is not None:
            return DisdatFS.current_pipe_version

        pipe_version = determine_pipe_version(pipe_root)

        # set this so we don't need to calculate it each time
        DisdatFS.put_pipe_version(pipe_version)

        _logger.debug("pipe_root = {} pipe_version = {}".format(pipe_root, pipe_version))

        return pipe_version

    @staticmethod
    def put_pipe_version(pipe_version):
        """
        Sets current pipe version

        Args:
            pipe_version:
        """
        DisdatFS.current_pipe_version = pipe_version

    @staticmethod
    def clear_pipe_version():
        DisdatFS.current_pipe_version = None

    def __init__(self):
        """ Create an FS object.
        1.) Load our state from the meta_dir -- which context we are working in
        2.) Load all available contexts

        :return: new DisdatFS handle
        """
        # Lazily loaded properties
        self._curr_context = None
        self.__all_contexts = None

    @property
    def curr_context_name(self):
        return self.curr_context.local_ctxt

    @property
    def _all_contexts(self):
        if self.__all_contexts is None:
            self.reload_all_contexts()
        return self.__all_contexts

    @property
    def curr_context(self):
        if self._curr_context is None:
            active_context_name = self.load()
            try:
                self._curr_context = self._all_contexts[active_context_name]
            except KeyError:
                raise AssertionError("active context '{}' not found in available contexts".format(active_context_name))
        assert self._curr_context.is_valid(), 'not in a valid context'
        return self._curr_context

    @curr_context.setter
    def curr_context(self, value):
        self._curr_context = value
        self.save()

    def load(self):
        """
        Load the fs object found in the meta_dir.

        :return: (string) name of active context
        """
        meta_file = os.path.join(DisdatConfig.instance().get_meta_dir(), META_FS_FILE)

        if not os.path.isfile(meta_file):
            _logger.debug("No disdat {} meta fs data file found.".format(meta_file))
            raise IOError("No disdat {} meta fs data file found.".format(meta_file))
        else:
            with open(meta_file, 'r') as json_file:
                state_dict = json.loads(json_file.readline())
            try:
                return state_dict[self.JsonConfig.ACTIVE_CONTEXT]
            except KeyError:
                raise RuntimeError("No current local context, please change context with 'dsdt switch'")

    def save(self):
        """
        Write out the json describing the fs.
        Only current context now.

        Returns:
        """
        meta_file = os.path.join(DisdatConfig.instance().get_meta_dir(), META_FS_FILE)

        with open(meta_file, 'w') as json_file:
            state_dict = {self.JsonConfig.ACTIVE_CONTEXT: self.curr_context_name}
            json_file.write(json.dumps(state_dict))

    def reload_all_contexts(self):
        """ The set of available contexts can change, so this is a refresh hook.
        This happens if you use the API, then someone uses the CLI out-of-band.

        Returns:
            None
        """
        self.__all_contexts = DataContext.load()

    def reload_context(self, target_context):
        """ If a particular context is not available, load if it exists

        This happens if you use the API, then someone uses the CLI out-of-band.

        Returns:
            None
        """

        context = DataContext.load([target_context])

        if len(context) == 0:
            self.__all_contexts.pop(target_context, None)
            return None

        assert len(context) == 1
        self.__all_contexts[target_context] = context[0]
        return context[0]

    def in_context(self):
        """
        Are we currently in a valid context?
        :return:
        """
        return self.curr_context and self.curr_context.is_valid()

<<<<<<< HEAD
=======
    def reuse_hframe(self, pipe, hfr_uuid, is_left_edge_task, data_context=None):
        """
        Re-use this bundle, everything stays the same, just put in the cache
        Note: Currently doesn't use this FS instance, but to be consistent with
        new_output_bundle below.

        Args:
            pipe (`pipe.PipeTask`): The pipe task that should not be re-run.
            hfr_uuid (str): The UUID of the hyperframe to re-use.
            is_left_edge_task (bool): Is this at the top of the DAG.
            data_context: The context containing this bundle with UUID hfr_uuid.

        Returns:
            None
        """

        pce = self.get_path_cache(pipe)
        if pce is None:
            _logger.debug("reuse_hframe: Adding a new (unseen) task to the path cache.")
        else:
            _logger.debug("reuse_hframe: Found a task in our dag already in the path cache: reusing!")
            return

        if data_context is None:
            data_context = self.curr_context

        dir = data_context.implicit_hframe_path(hfr_uuid)
        DisdatFS.put_path_cache(pipe, hfr_uuid, dir, False, is_left_edge_task)

    def new_output_hframe(self, pipe, is_left_edge_task, force_uuid=None, data_context=None):
        """
        This proposes a new output hframe.
        1.) Create a new UUID
        2.) Create the directory in the context
        3.) Add this to the path cache

        Note: We don't add to context's db yet.  The job or pipe hasn't run yet.  So it
        hasn't made all of its outputs.  If it fails, by definition it won't right out the
        hframe to the context's directory.   On rebuild / restart we will delete the directory.
        However, the path_cache will hold on to this directory in memory.

        Args:
            pipe:
            is_left_edge_task:
            force_uuid:
            data_context:

        Returns:

        """

        pce = self.get_path_cache(pipe)

        if pce is None:
            _logger.debug("new_output_hframe: Adding a new (unseen) task to the path cache.")
        else:
            _logger.debug("new_output_hframe: Found a task in our dag already in the path cache: reusing!")
            return

        if data_context is None:
            data_context = self.curr_context

        dir, uuid, _ = data_context.make_managed_path(uuid=force_uuid)

        DisdatFS.put_path_cache(pipe, uuid, dir, True, is_left_edge_task)

    def rmr(self, human_name=None, uuid=None, tags=None, dryrun=False, data_context=None):
        """
        Remove bundle from remote.  If human_name provided, remove the latest.
        This call uses the local index (sqlite db) to first find the uuid's and then
        issue the remove.

        Default: remove latest
        rm_old_only: remove everything except most recent
        rm_all: remove everything

        Args:
            human_name:  The human-given name for this hyperframe / bundle
            uuid (str): Remove the particular bundle
            tags (:dict):   A dict of (key,value) to find bundles
            dryrun (bool): Do not remove any bundles, only print out what would be removed
            data_context (`disdat.data_context.DataContext`): Context for particular removal

        Returns:
            results (list:str):  List of strings of removed bundles
        """
        return_strings = []

        if data_context is None:
            data_context = self.curr_context

        return_strings.append("Disdat Context: {}".format(data_context.context))

        uuids = self.ls(human_name,
                        False, False, False, False, False,
                        uuid=uuid,
                        tags=tags,
                        print_uuid_only=True,
                        data_context=data_context)

        if dryrun:
            if len(uuids) == 0:
                return_strings.append("Remove remote found no bundles to remove")
            for id in uuids:
                return_strings.append("Remove remote dryrun uuid {}".format(id))
            return return_strings

        try:
            s3_urls = [os.path.join(data_context.get_remote_object_dir(), id) for id in uuids]
            return_strings.append("Found {} local bundles to remove.".format(len(s3_urls)))
            num_objects_deleted = aws_s3.delete_s3_dir_many(s3_urls)
            return_strings.append("Removed {} remote bundles from S3.".format(num_objects_deleted))
        except Exception as e:
            return_strings.append("Remote remote ERROR: {} ".format(e))
            #_logger.error(e)
        return return_strings

>>>>>>> 627d1f05
    def rm(self, human_name=None, rm_all=False, rm_old_only=False, uuid=None, tags=None, force=False, data_context=None):
        """
        Remove bundle with human_name or tag_value

        Default: remove latest
        rm_old_only: remove everything except most recent
        rm_all: remove everything

        Args:
            human_name:  The human-given name for this hyperframe / bundle
            rm_all:      Remove all the bundles matching name, tags.
            rm_old_only: Remove everything but the latest bundle matching name, tags
            uuid (str): Remove the particular bundle
            tags (:dict):   A dict of (key,value) to find bundles
            force (bool): If a committed bundle has a db link backing a view, you have to force removal.
            data_context (`disdat.data_context.DataContext`): Context for particular removal

        Returns:
            results (list:str):  List of strings of removed bundles
        """
        return_strings = []

        if data_context is None:
            data_context = self.curr_context

        return_strings.append("Disdat Context {}".format(data_context.get_remote_name()))
        return_strings.append("On local branch {}".format(data_context.get_local_name()))

        hfrs = data_context.get_hframes(human_name=human_name, uuid=uuid, tags=tags)

        if len(hfrs) == 0:
            return_strings.append("No bundles to remove.")
            return return_strings

        if rm_old_only or rm_all:
            for hfr in hfrs[1:]:
                if data_context.rm_hframe(hfr.pb.uuid, force=force):
                    return_strings.append("Removing old bundle {}".format(hfr.to_string()))

        if not rm_old_only:
            if data_context.rm_hframe(hfrs[0].pb.uuid, force=force):
                return_strings.append("Removing latest bundle {}".format(hfrs[0].to_string()))

        return return_strings

    def get_latest_hframe(self, human_name, tags=None, getall=False, data_context=None):
        """
        Given bundle_name, what is the most recent one (by date created) in this context?

        Args:
            human_name (str):
            tags (:dict):
            getall:
            data_context (`disdat.data_context.DataContext`): Optional data context from which to source hframe

        Returns:
            None or (`hyperframe.HyperFrameRecord`): None or latest hframe
        """

        if data_context is None:
            data_context = self.curr_context

        found = data_context.get_hframes(human_name=human_name, tags=tags)

        # TODO: filter at SQL instead
        if len(found) > 0:
            if getall:
                return found
            else:
                return found[0]
        else:
            return None

    def get_hframe_by_uuid(self, uuid, tags=None, data_context=None):
        """
        Given uuid, get object
        Args:
            uuid:
            tags (:dict):
            data_context (`disdat.data_context.DataContext`): Optional data context from which to source hframe

        Returns:
            `hyperframe.HyperFrameRecord`:
        """

        if data_context is None:
            data_context = self.curr_context

        found = data_context.get_hframes(uuid=uuid, tags=tags)

        if len(found) == 1:
            return found[0]
        elif len(found) == 0:
            return None
        else:
            raise Exception("Many records {} found with uuid {}".format(len(found), uuid))

    def get_hframe_by_proc(self, processing_name, getall=False, data_context=None):
        """
        Given processing_name find Hyper Frame (aka bundle).  Return the most recent (latest)
        hframe by processing, unless

        NOTE: We can have more than one hyperframe for a single processing_name.  This occurs
        when you call 'dsdt add' for example.   Add forces a re-execution, as does 'dsdt apply --force'.
        In these cases the arguments may be identical, the processing_name identical, the human_name identical, etc.


        Args:
            processing_name:
            getall: Retrieve all the frames that share that processing ID
            data_context: The context from which to find the hframe.  If None, then use current one.

        Returns:
            None or HyperFrameRecord
        """

        if data_context is None:
            data_context = self.curr_context

        found = data_context.get_hframes(processing_name=processing_name)

        # TODO: filter at SQL instead
        if len(found) > 0:
            if getall:
                return found
            else:
                return found[0]
        else:
            return None

    def ls(self, search_name, print_tags, print_intermediates, print_roots, print_long, print_args,
           before=None, after=None, uuid=None, maxbydate=False, committed=None, tags=None, print_uuid_only=False,
           data_context=None):
        """
        Enumerate bundles (hyperframes) in this context.

        Args:
            search_name: May be None.  Interpret as a simple regex (one kleene star)
            print_tags (bool): Whether to print the bundle tags
            print_intermediates (bool): Show only intermediate bundles
            print_roots (bool): Show only root bundles
            print_long (bool): Display long header
            print_args (bool): Whether to print the arguments used to produce this bundle
            before (date.datetime): '01-03-19 02:40:37' or date '01-03-19' inclusive range
            after (date.datetime): '01-03-19 02:40:37' or date '01-03-19' inclusive range
            uuid (str): A specific UUID to list.  Trumps all other options.
            maxbydate (bool): return the latest by date
            committed (bool): If True, just committed, if False, just uncommitted, if None then ignore.
            tags: Optional. A dictionary of tags to search for.
            print_uuid_only (bool):  Return only a list of UUIDs (internal use)
            data_context (`disdat.data_context.DataContext`): Optional data context to operate in

        Returns:

        """

        if data_context is None:
            data_context = self.curr_context

        # Print roots if
        # not print_intermediates and print_roots: just print roots
        # not print_intermediates and not print_roots: print everything
        # print_intermediates and print_roots: print everything
        # print_intermediates and not print_roots: just intermediates

        if not print_intermediates and print_roots:
            if tags is not None:
                tags.update({'root_task': True})
            else:
                tags = {'root_task': True}

        output_strings = []

        if print_long:
            output_strings.append(DisdatFS._pretty_print_header())

        for i, r in enumerate(data_context.get_hframes(human_name=search_name,
                                                       uuid=uuid,
                                                       tags=tags,
                                                       maxbydate=maxbydate,
                                                       before=before,
                                                       after=after)):
            if committed is not None:
                if committed:
                    if not r.get_tag('committed'):
                        continue
                else:
                    if r.get_tag('committed'):
                        continue

            if print_intermediates and not print_roots:
                if r.get_tag('root_task'):
                    continue

            if print_uuid_only:
                output_strings.append(r.pb.uuid)
            else:
                if print_long:
                    output_strings.append(DisdatFS._pretty_print_hframe(r, print_tags=print_tags, print_args=print_args))
                else:
                    if r.pb.human_name not in output_strings:
                        output_strings.append(r.pb.human_name)
        return output_strings

    @staticmethod
    def _pretty_print_header():
        header = "{:20}\t{:20}\t{:8}\t{:18}\t{:8}\t{:40}\t{}".format('NAME','PROC_NAME','OWNER','DATE','COMMITTED','UUID','TAGS')
        return header

    @staticmethod
    def _pretty_print_hframe(hfr, print_tags=False, print_args=False):

        if 'committed' in hfr.tag_dict:
            committed = 'True'
        else:
            committed = 'False'

        output_string = "{:20}\t{:20}\t{:8}\t{:18}\t{:8}\t{:40}".format(hfr.pb.human_name,
                                                                   hfr.pb.processing_name[:],
                                                                   hfr.pb.owner,
                                                                   time.strftime("%m-%d-%y %H:%M:%S ", time.localtime(hfr.pb.lineage.creation_date)),
                                                                   committed,
                                                                   hfr.pb.uuid)
        if print_tags:
            tags = ["[{}]:[{}]".format(k, v) for k, v in hfr.tag_dict.items() if k != 'committed' and common.BUNDLE_TAG_PARAMS_PREFIX not in k]
            output_string += ' '.join(tags)

        if print_args:
            tags = ["[{}]:[{}]".format(k[len(common.BUNDLE_TAG_PARAMS_PREFIX):], v)
                    for k, v in hfr.tag_dict.items() if common.BUNDLE_TAG_PARAMS_PREFIX in k]
            if len(tags) > 0:
                output_string += '\n\t ARGS: ' + ' '.join(tags)

        return output_string

    def cat(self, human_name, uuid=None, tags=None, file=None, data_context=None):
        """
        Given a bundle name and optional uuid, return the object that was saved in the bundle

        Args:
            human_name (str): The bundle name
            uuid (str):  The bundle UUID
            tags (:dict): A dictionary of `str`:`str`
            file (str): An optional output file to which to write this bundle.
            data_context (`disdat.data_context.DataContext`):

        Returns:
            (`DataFrame`) or (`numpy.ndarray`) or scalar type
        """

        if data_context is None:
            data_context = self.curr_context

        if uuid is None:
            hfr = self.get_latest_hframe(human_name, tags=tags, data_context=data_context)
        else:
            hfr = self.get_hframe_by_uuid(uuid, tags=tags, data_context=data_context)

        if hfr is not None:
            other = data_context.present_hfr(hfr)
            if file is not None:
                df    = data_context.convert_hfr2df(hfr)
                print("Saving to file {}".format(file))
                df.to_csv(file, sep=',', index=False)
            return other
        else:
            raise CatNoBundleError("No bundle found with name({}) uuid({})".format(human_name,uuid))

    @staticmethod
    def _extract_uuid(managed_path):
        """
        Given a managed path, extract the uuid from it.
        It should ALWAYS be the second to last entry.

        :return: a local directory in the current context or s3 path
        """

        return os.path.split(os.path.dirname(managed_path))[1]

    @staticmethod
    def disdat_uuid():
        """
        Identical to pythia_uuid()
        """
        return str(uuid.uuid4())

    @staticmethod
    def is_bundle_name(possible_bundle_name):
        """
        Determine if the syntax is <something.something>
        Just make sure there are two parts with one period.
        :param possible_bundle_name:
        :return: True / False
        """
        return len(possible_bundle_name.split('.')) == 2

    @staticmethod
    def is_input_param_bundle_name(possible_bundle_name):
        """
        Determine if the syntax is <something.something>
        Just make sure there are two parts with one period.

        input parameters might be literal strings.  So require
        that the the bundle name ends with .BNDL

        :param possible_bundle_name:
        :return: True / False
        """

        first  = DisdatFS.is_bundle_name(possible_bundle_name)
        second = possible_bundle_name.endswith(".BNDL")

        return first and second

    @staticmethod
    def _parse_fq_context_name(fq_context_name):
        """
        return repo, context_name
        Args:
            fq_context_name:

        Returns:
            (str,str)
        """

        try:
            if '/' in fq_context_name:
                repo, local_context = fq_context_name.split('/')
            else:
                repo = None
                local_context = fq_context_name
        except ValueError:
            error = "Invalid context_name: Expected <remote context>/<local context> or <local context> but got '%s'" % (fq_context_name)
            _logger.error(error)
            raise Exception(error)

        return repo, local_context

    def branch(self, fq_context_name):
        """

        Create a new context from <remote_context>/<context_name> or <context_name>
        Create a new local directory with this local context name.

        Args:
            fq_context_name:  The unique string for a context

        Returns:
            (int): 0 if context does not exist, 1 if context already exists

        """

        if fq_context_name is None:
            from termcolor import cprint
            for ctxt_name, ctxt in self._all_contexts.items():
                if self.curr_context is not None and self.curr_context is ctxt:
                    cprint("*", "white", end='')
                    cprint("\t{}".format(ctxt_name), "green", end='')
                    cprint("\t[{}@{}]".format(ctxt.remote_ctxt,
                                              DataContext.s3_remote_from_url(self.curr_context.remote_ctxt_url)))
                else:
                    print("\t{}\t[{}@{}]".format(ctxt.local_ctxt, ctxt.remote_ctxt,
                                                 DataContext.s3_remote_from_url(ctxt.remote_ctxt_url)))
            return 0

        remote_context, local_context = DisdatFS._parse_fq_context_name(fq_context_name)

        context_dir = DisdatConfig.instance().get_context_dir()

        ctxt_dir = os.path.join(context_dir, local_context)

        if local_context in self._all_contexts:
            assert(os.path.exists(ctxt_dir))
            _logger.info("The context '{}' already exists.".format(local_context))
            return 1

        DataContext.create_branch(context_dir, local_context)

        context = DataContext(context_dir,
                              remote_ctxt=remote_context,
                              local_ctxt=local_context,
                              remote_ctxt_url=None)

        context.save()

        self._all_contexts[local_context] = context

        _logger.info("Disdat created data context {}/{} at object dir {}.".format(remote_context,
                                                                                  local_context,
                                                                                  context.get_object_dir()))
        return 0

    def delete_branch(self, fq_context_name, remote, force):
        """

        Delete a branch at <repo>/<context_name> or <context name>

        Args:
            fq_context_name:  The unique string for a context
            remote: whether to also remove the remote on S3
            force: whether to force delete a dirty context

        Returns:

        """
        repo, local_context = DisdatFS._parse_fq_context_name(fq_context_name)

        ctxt_dir = os.path.join(DisdatConfig.instance().get_context_dir(), local_context)

        if self._curr_context is not None and (fq_context_name == self.curr_context_name):
            print("Disdat on context {}, please 'dsdt switch <otherbranch>' before deleting.".format(fq_context_name))
            return

        if local_context in self._all_contexts:
            dc = self._all_contexts[local_context]
            remote_context_url = dc.get_remote_object_dir()
            dc.delete_branch(force=force)
            del self._all_contexts[local_context]

        if os.path.exists(ctxt_dir):
            shutil.rmtree(ctxt_dir)
            _logger.info("Disdat deleted local data context {}.".format(local_context))
            if remote:
                aws_s3.delete_s3_dir(remote_context_url)
                _logger.info("Disdat deleted remote data context {}.".format(remote_context_url))
        else:
            _logger.info("Disdat local data context {} appears to already have been deleted.".format(local_context))

    def get_context(self, local_context_name):
        """
        Return the context object for a given context name

        Args:
            local_context_name (str): May be <remote context>/<local context> or <local context>

        Returns:
            `disdat.data_context.DataContext`: the data context or None if not found.

        """

        repo, local_context = DisdatFS._parse_fq_context_name(local_context_name)

        if local_context not in self._all_contexts:
            _logger.error("Context {} not found.  Please create the context locally.".format(local_context, local_context))
            return None

        return self._all_contexts[local_context]

    def switch(self, local_context_name):
        """
        Switch to a different local context.

        Args:
            local_context_name (str): May be <remote context>/<local context> or <local context>
            save (bool): Whether to record context change on disk.
        Returns:

        """
        assert local_context_name is not None

        repo, local_context = DisdatFS._parse_fq_context_name(local_context_name)

        if self._curr_context is not None and self.curr_context_name == local_context_name:
            assert(local_context in self._all_contexts)
            assert(self.curr_context == self._all_contexts[local_context_name])
            _logger.info("Disdat already within a valid data context_name {}".format(local_context))

        new_context = self.get_context(local_context_name)

        if new_context is not None:
            self.curr_context = new_context
            print("Switched to context {}".format(self.curr_context_name))
        else:
            print("In context {}".format(self.curr_context_name))

    def commit(self, bundle_name, input_tags, uuid=None, data_context=None):
        """   Commit indicates that this is a primary version of this bundle.

        Commit in place.  Re-use existing bundle and add the commit tag.
        Database links are special.  Commits materialize special views of the physical table.

        Args:
            bundle_name (str): The name of the bundle to commit.  Ignored if uuid is set.
            input_tags (dict): Commit the bundle that has these tags
            uuid (str): The uuid of the bundle to commit.
            data_context (`disdat.data_context.DataContext`): Optional data context in which to find / commit bundle.

        Returns:
            None

        """

        if data_context is None:
            data_context = self.curr_context

        _logger.debug('Committing bundle {} in context {}'.format(bundle_name, data_context.get_remote_name()))

        if uuid is not None:
            hfr = self.get_hframe_by_uuid(uuid,
                                          tags=input_tags,
                                          data_context=data_context)
        elif bundle_name is not None:
            hfr = self.get_latest_hframe(str(bundle_name),
                                         tags=input_tags if len(input_tags) > 0 else None,
                                         data_context=data_context)
        else:
            print("Push requires either a human name or a uuid to identify the hyperframe.")
            return None

        if hfr is None:
            print("No bundle with human name [{}] or uuid [{}] found.".format(bundle_name, uuid))
            return

        commit_tag = hfr.get_tag('committed')
        if commit_tag is not None and commit_tag == 'True':
            print("Bundle human name [{}] uuid [{}] already committed.".format(hfr.pb.human_name, hfr.pb.uuid))
            return

        tags = {'committed': 'True'}

        # Commit in memory:
        existing_tags = hfr.get_tags()
        existing_tags.update(tags)
        hfr.replace_tags(existing_tags)

        # Commit DBTarget links if present:
        data_context.commit_db_links(hfr)

        # Commit to disk:
        data_context.atomic_update_hframe(hfr)

    def _get_all_link_frames(self, outer_hfr, local_fs_frames=False, s3_frames=False, db_frames=False):
        """
        To push a hyperframe, we need to see if it contains any local file link frames.
        This is within the entire structure, not just at the top level.
        To do so we have to descend through all the HyperFrame frames as they are found.
        Here we return tuples (containing_hfr, link_frame)

        Args:
            outer_hfr:  The hyperframe to look within.
            local_fs_frames:  Return link frames holding local files
            s3_frames:        Return link frames holding s3 files
            db_frames    Return link frames holding db tables

        Returns:
            [list: tuple: (hyperframe.HyperFrameRecord, hyperframe.FrameRecord)]:  List of tuples containing hyperframe
            and a link FrameRecord.

        """

        hf_frontier = [outer_hfr, ]
        found_link_frames = []

        while len(hf_frontier) > 0:

            next_hf = hf_frontier.pop()

            for fr in next_hf.get_frames(self.curr_context):

                if local_fs_frames:
                    if fr.is_local_fs_link_frame():
                        found_link_frames.append( (next_hf, fr) )

                if s3_frames:
                    if fr.is_s3_link_frame():
                        found_link_frames.append( (next_hf, fr) )

                if db_frames:
                    if fr.is_db_link_frame():
                        found_link_frames.append( (next_hf, fr) )

                if fr.is_hfr_frame():
                    for hfr in fr.get_hframes(): # making a copy from the pb in this frame
                        hf_frontier.append(hfr)

        return found_link_frames

    def _copy_hfr_to_branch(self, hfr, data_context, to_remote=True):
        """
        Copy this HyperFrameRecord to a different branch.  Note that this works because
        we use relative Hyperframes (Link URLs have no location specific prefix).  If we
        happen to be re-binding to a new remote,

        NOTE: This copies the external files and the pb's.

        Copy top-level HFR, copy all Frames.
        If Frame is local FS -- copy_in to new directory
        If Frame is local FS and to_remote -- Make correct s3 paths, push files to s3
        If Frame is s3 -- Copy_in files to new s3 path and fix path (optimize in future)
        If Frame is db -- Do nothing

        Args:
            hfr: The hyperframe
            data_context: The data context to copy from
            to_remote (bool): Optional.  Write to the remote on the current context. Default true.

        Returns:
            None
        """

        assert data_context is not None

        for fr in hfr.get_frames(data_context):

            if fr.is_hfr_frame():
                # CASE 1: A frame containing HFRs.   Descend recursively.
                for next_hfr in fr.get_hframes():
                    self._copy_hfr_to_branch(next_hfr, data_context, to_remote=to_remote)
            else:
                # CASE 2:  If it is a local fs or an s3 frame, then we have to copy
                if to_remote:
                    obj_dir = data_context.get_remote_object_dir()
                else:
                    obj_dir = data_context.get_object_dir()
                self._copy_fr_links_to_branch(fr, obj_dir, data_context)

        # Push hyperframe to remote
        data_context.write_hframe(hfr, to_remote=to_remote)

        return

    @staticmethod
    def _copy_fr_links_to_branch(fr, branch_object_dir, data_context):
        """
        Given a frame, if a local fs or s3 frame, do the
        copy_in to this branch.

        NOTE: similar to _copy_fr() except we do not make a copy of the fr.

        Args:
            fr:  Frame to possibly copy_in files to managed_path
            branch_object_dir: s3:// or file:/// path of the object directory on the branch
            data_context: The context from which to copy.

        Returns:
            None
        """
        assert data_context is not None

        if fr.is_local_fs_link_frame() or fr.is_s3_link_frame():
            src_paths = data_context.actualize_link_urls(fr)
            bundle_dir = os.path.join(branch_object_dir, fr.hframe_uuid)
            _ = data_context.copy_in_files(src_paths, bundle_dir)
        return

    def push(self, human_name=None, uuid=None, tags=None, data_context=None):
        """

        Push a particular hyperframe to our remote context.   This only pushes the most recent (in time) version of
        the hyperframe.  It does not look for committed hyperframes (that's v2).

        If current context is bound, copy bundle / files to s3, updating link frames to point to new paths.
        Assumes s3 paths have already been sanitized (point to files in our context)

        NOTE: we push the most recent hyperframe unless the UUID is specified.  More complicated filters for future
        work.

        NOTE: Only push committed bundles.  If no committed tag, then will not push.

        TODO:  Currently we copy S3 files even if they are already within a frame in a context.

        Args:
            human_name (str): The name of this bundle
            uuid (str) : Uniquely identify the bundle to push.
            tags (:dict): Set of tags bundle must have
            data_context (`disdat.data_context.DataContext`): Optional data context in which to find / commit bundle.

        Returns:
            (`hyperframe.HyperFrameRecord`): The, possibly new, pushed hyperframe.

        """

        if data_context is None:
            data_context = self.curr_context

        if data_context.remote_ctxt_url is None:
            print("Push cannot execute.  Local context {} on remote {} not bound.".format(data_context.local_ctxt,
                                                                                          data_context.remote_ctxt))
            return None

        if tags is None:
            tags = {}

        tags['committed'] = 'True'

        if uuid is not None:
            hfr = self.get_hframe_by_uuid(uuid,
                                          tags=tags,
                                          data_context=data_context)
        elif human_name is not None:
            hfr = self.get_latest_hframe(human_name,
                                         tags=tags,
                                         data_context=data_context)
        else:
            print("Push requires either a human name or a uuid to identify the hyperframe.")
            return None

        if hfr is None:
            print("Push unable to find committed bundle name [{}] uuid [{}]".format(human_name, uuid))
            return None

        # All bundles contain relative paths.  Copying is a simple
        # recursive process that copies files and protobufs to the remote.
        try:
            self._copy_hfr_to_branch(hfr, data_context, to_remote=True)
        except Exception as e:
            print("Push unable to copy bundle to branch: {}".format(e))
            return None

        print("Pushed committed bundle {} uuid {} to remote {}".format(human_name, hfr.pb.uuid,
                                                                       data_context.remote_ctxt_url))

        return hfr

    @staticmethod
    def _localize_hfr(local_hfr, s3_uuid, data_context):
        """
        Given local hfr, read link frames and pull data from s3.

        Args:
            local_hfr:
            s3_uuid:
            data_context

        Returns:
            None
        """
        managed_path = os.path.join(data_context.get_object_dir(), s3_uuid)
        for fr in local_hfr.get_frames(data_context):
            if fr.is_link_frame():
                src_paths = data_context.actualize_link_urls(fr)
                for f in src_paths:
                    data_context.copy_in_files(f, managed_path)

    @staticmethod
    def fast_pull(data_context, localize):
        """

        First edition, over-write everything.
        Next edition, by smarter.  Basically implement "sync"

        Args:
            data_context:
            localize (bool): If True pull all files in each bundle, else just pull *frame.pb

        Returns:

        """
        _logger.info("Fast Pull synchronizing with remote context {}@{}".format(data_context.remote_ctxt,
                                                                                data_context.remote_ctxt_url))

        remote_s3_object_dir = data_context.get_remote_object_dir()
        s3_bucket, remote_obj_dir = aws_s3.split_s3_url(remote_s3_object_dir)
        all_keys = aws_s3.ls_s3_url_keys(remote_s3_object_dir,
                                         is_object_directory=data_context.bundle_count() > aws_s3.S3_LS_USE_MP_THRESH)
        if not localize:
            all_keys = [k for k in all_keys if 'frame.pb' in k]
        fetch_count = 0
        fetch_tuples = []
        for s3_key in all_keys:
            obj_basename = os.path.basename(s3_key)
            obj_suffix = s3_key.replace(remote_obj_dir,'')
            obj_suffix_dir = os.path.dirname(obj_suffix).strip('/')  # remote_obj_dir won't have a trailing slash
            local_uuid_dir = os.path.join(data_context.get_object_dir(), obj_suffix_dir)
            local_object_path = os.path.join(local_uuid_dir, obj_basename)
            if not os.path.exists(local_object_path):
                fetch_count += 1
                fetch_tuples.append((s3_bucket, s3_key, local_object_path))
        _logger.info("Fast pull fetching {} objects...".format(fetch_count))
        results = aws_s3.get_s3_key_many(fetch_tuples)
        _logger.info("Fast pull completed {} transfers -- process pool closed and joined.".format(len(results)))

    def pull(self, human_name=None, uuid=None, localize=False, data_context=None):
        """
        Either pull in any versions of a particular object, or update all
        objects.   There is no DB at a remote.  We are left to reading the
        entire directory.  We leverage s3 facilities to give us all the
        hyperframe pb's within the current bound context.

        Args:
            hfr: optional filter
            human_name:
            uuid:
            localize: Whether to download the files in this bundle locally
            data_context (`disdat.data_context.DataContext`): Optional data context from which to pull bundle.

        Returns:
            None

        Raise:
            UserWarning: If we are not in a valid context.
        """

        if data_context is None:
            data_context = self.curr_context

        if data_context.remote_ctxt_url is None:
            print("Pull cannot execute.  Local context {} on remote {} not bound.".format(data_context.local_ctxt, data_context.remote_ctxt))
            raise UserWarning("Local context {} has no remote".format(data_context.local_ctxt))

        if human_name is None and uuid is None:
            # NOTE: This is fast and loose.  Another command might be editing the db.  Unit test.
            self.fast_pull(data_context, localize)
            data_context.rebuild_db()
            return

        if uuid is not None:
            local_hfr = self.get_hframe_by_uuid(uuid, data_context=data_context)
            if local_hfr is not None:
                if localize:
                    # TODO: Need fast check to see if it is already localized!
                    DisdatFS._localize_hfr(local_hfr, uuid, data_context)
                return
            # else fall through to see if we can pull from remote context

        possible_hframe_objects = aws_s3.ls_s3_url_keys(data_context.get_remote_object_dir(),
                                                        is_object_directory=data_context.bundle_count() > aws_s3.S3_LS_USE_MP_THRESH)

        hframe_keys = [obj for obj in possible_hframe_objects if '_hframe.pb' in obj]

        for s3_hfr_key in hframe_keys:
            hfr_basename = os.path.basename(s3_hfr_key)
            # Note that this works because the UUID is prepended to the <uuid>_hframe.pb
            s3_uuid = hfr_basename.split('_')[0]

            if uuid is not None:   # filter by UUID
                if s3_uuid != uuid:
                    continue
                else:
                    print("Found remote bundle with UUID {}, checking local context for duplicates ...".format(uuid))

            local_hfr = self.get_hframe_by_uuid(s3_uuid, data_context=data_context)
            if local_hfr is not None:
                if not localize:
                    print("Found HyperFrame UUID {} present in local context, skipping . . .".format(s3_uuid))
                else:
<<<<<<< HEAD
                    # Are we trying to localize a particular HyperFrame?  match name and uuid.

                    obj = s3_hfr_obj.Object().get()
                    hfr_test = hyperframe.HyperFrameRecord.from_str_bytes(obj['Body'].read())
=======
>>>>>>> 627d1f05
                    if human_name is not None:
                        if human_name != local_hfr.pb.human_name:
                            continue
                        else:
                            print("Found remote bundle with human name {}, uuid {} localizing ...".format(local_hfr.pb.human_name,
                                                                                                          local_hfr.pb.uuid))
                    DisdatFS._localize_hfr(local_hfr, s3_uuid, data_context)
            else:
                s3_bucket, _ = aws_s3.split_s3_url(data_context.remote_ctxt_url)
                found_objects = aws_s3.s3_list_objects_at_prefix(s3_bucket, s3_hfr_key)
                assert len(found_objects) == 1
                obj = found_objects[0].Object().get()
                hfr_test = hyperframe.HyperFrameRecord.from_str_bytes(obj['Body'].read())
                if human_name is not None:
                    if human_name != hfr_test.pb.human_name:
                        continue
                    else:
                        print("Found remote bundle with human name {}, uuid {} ...".format(hfr_test.pb.human_name,
                                                                                           hfr_test.pb.uuid))

                _logger.info("Adding HyperFrame UUID {} to local context . . .".format(s3_uuid))

                local_uuid_dir = os.path.join(data_context.get_object_dir(), s3_uuid)
                local_hfr_path = os.path.join(local_uuid_dir, hfr_basename)
                if os.path.exists(local_uuid_dir):
                    print("Pull found existing data in local disdat db at UUID {}, overwriting . . .".format(s3_uuid))
                    shutil.rmtree(local_uuid_dir)

                os.makedirs(local_uuid_dir)

                hyperframe.w_pb_fs(None, hfr_test, local_hfr_path)

                # grab frames for this hyperframe
                s3_hfr_dir = os.path.join(data_context.get_remote_object_dir(), s3_uuid)
                possible_frame_objects = aws_s3.ls_s3_url_objects(s3_hfr_dir)
                frame_objects = [obj for obj in possible_frame_objects if '_frame.pb' in obj.key]
                for s3_fr_obj in frame_objects:
                    fr_basename = os.path.basename(s3_fr_obj.key)
                    local_fr_path = os.path.join(local_uuid_dir, fr_basename)
                    s3_fr_obj.Object().download_file(local_fr_path)

                data_context.write_hframe_db_only(hfr_test)

                if localize:
                    DisdatFS._localize_hfr(self.get_hframe_by_uuid(s3_uuid, data_context=data_context),
                                           s3_uuid, data_context)

    def remote_add(self, remote_context, s3_url, force, ):
        """
        Bind the context name to this s3path.   For all branches with context name, set remote to s3path.

        Args:
            remote_context (str):  the name of the remote context
            s3_url (str):   the s3 path to bind to this remote context
            force (bool):

        Returns:
            None
        """

        ctxt_obj = self.curr_context

        assert ctxt_obj is not None, "Disdat must be in a context to use 'remote'"

        ctxt_obj.bind_remote_ctxt(remote_context, s3_url, force=force)


def _branch(fs, args):
    if args.delete:
        fs.delete_branch(args.context, args.remote, args.force)
    else:
        fs.branch(args.context)


def _commit(fs, args):
    fs.commit(args.bundle, common.parse_args_tags(args.tag), uuid=args.uuid)


def _remote(fs, args):
    fs.remote_add(args.context, args.s3_url, args.force)


def _push(fs, args):
    bundle = None
    uuid   = None
    if args.bundle:
        bundle = args.bundle
    if args.uuid:
        uuid = args.uuid

    fs.push(bundle, uuid, tags=common.parse_args_tags(args.tag))


def _pull(fs, args):
    bundle = None
    uuid   = None
    if args.bundle:
        bundle = args.bundle
    if args.uuid:
        uuid = args.uuid

    fs.pull(bundle, uuid, localize=args.localize)


def _rm(fs, args):
    for f in fs.rm(args.bundle, rm_all=args.all, rm_old_only=args.old, tags=common.parse_args_tags(args.tag), uuid=args.uuid, force=args.force):
        print(f)


def _rmr(fs, args):
    for f in fs.rmr(args.bundle, tags=common.parse_args_tags(args.tag), uuid=args.uuid, dryrun=args.dryrun):
        print(f)


def _parse_date(date_string, throw=False):
    """

    NOTE: Also used in api.py

    Args:
        date_string (str): String we want to parse into a datetime object
        throw (bool): Raise exception instead of returning None on error

    Returns:
        datetime.datetime
    """
    try:
        if len(date_string.split(' ')) > 1:
            date = datetime.strptime(date_string, "%m-%d-%Y %X")
        else:
            date = datetime.strptime(date_string, "%m-%d-%Y")
    except ValueError as ve:
        print("Unable to parse date, must be like '12-1-2008' or '\"12-1-2008 13:12:05\"'")
        if not throw:
            return None
        else:
            raise
    return date


def _ls(fs, args):
    if len(args.bundle) > 1:
        print("dsdt ls takes zero or one bundle as arguments.")
        return

    arg = None
    if len(args.bundle) == 1:
        arg = args.bundle[0]

    committed = None
    if args.committed:
        committed = True
    elif args.uncommitted:
        committed = False

    after = None
    if args.after:
        after = _parse_date(args.after)
        if after is None:
            return

    before = None
    if args.before:
        before = _parse_date(args.before)
        if before is None:
            return

    for f in fs.ls(arg,
                   args.print_tags,
                   args.intermediates,
                   args.roots,
                   args.verbose,
                   args.print_args,
                   uuid=args.uuid,
                   committed=committed,
                   before=before,
                   after=after,
                   maxbydate=args.latest_by_date,
                   tags=common.parse_args_tags(args.tag)):
        print(f)


def _cat(fs, args):
    try:
        result = fs.cat(args.bundle, uuid=args.uuid, tags=common.parse_args_tags(args.tag), file=args.file)
        if isinstance(result, pd.DataFrame):
            # If df, make sure we print out all columns
            pd.set_option('display.max_colwidth', -1)
            print(result.to_string())
        else:
            # else default print the object
            print(result)
    except CatNoBundleError as cnbe:
        print("Disdat cat found no bundle with name {} or uuid {}".format(args.bundle, args.uuid))


def init_fs_cl(subparsers):
    """Initialize a command line set of subparsers with file system commands.

    Args:
        subparsers: A collection of subparsers as defined by `argsparse`.
    """
    fs = DisdatFS()

    # context
    context_p = subparsers.add_parser('context')
    context_p.add_argument('-f', '--force', action='store_true', help='Force remove of a dirty local context')
    context_p.add_argument('-d','--delete', action='store_true', help='Delete local context')
    context_p.add_argument('-r','--remote', action='store_true', help='Delete remote context along with local context')
    context_p.add_argument(
        'context',
        nargs='?',
        type=str,
        help="Create a new data context using <remote context>/<local context> or <local context>")
    context_p.set_defaults(func=lambda args: _branch(fs, args))

    # switch contexts
    switch_p = subparsers.add_parser('switch')
    switch_p.add_argument(
        'context',
        type=str,
        help='Switch contexts to "<local context>".')
    switch_p.set_defaults(func=lambda args: fs.switch(args.context))

    # commit
    commit_p = subparsers.add_parser('commit', description='Commit most recent bundle of name <bundle>.')
    commit_p.add_argument('bundle', type=str, nargs='?', default=None,
                          help='Bundle name to commit in the current context (optional)')
    commit_p.add_argument('-u', '--uuid', type=str, default=None, help='Bundle UUID to commit')
    commit_p.add_argument('-t', '--tag', nargs=1, type=str, action='append',
                          help="Having a specific tag: 'dsdt rm -t committed:True -t version:0.7.1'")
    commit_p.set_defaults(func=lambda args: _commit(fs, args))

    # rm
    rm_p = subparsers.add_parser('rm')
    rm_p.add_argument('bundle', nargs='?', type=str, default=None, help='The bundle in the current context')
    rm_p.add_argument('-f', '--force', action='store_true', default=False, help='Force remove of a committed bundle')
    rm_p.add_argument('-u', '--uuid', type=str, default=None, help='Bundle UUID to remove')
    rm_p.add_argument('-t', '--tag', nargs=1, type=str, action='append',
                      help="Having a specific tag: 'dsdt rm -t committed:True -t version:0.7.1'")
    rm_p.add_argument('--all', action='store_true',
                      help='Remove the current version and all history.  Otherwise just remove history')
    rm_p.add_argument('--old', action='store_true', default=False,
                      help='Remove everything except the most recent bundle.')
    rm_p.set_defaults(func=lambda args: _rm(fs, args))

    # rmr remove from remote
    rmr_p = subparsers.add_parser('rmr')
    rmr_p.add_argument('bundle', nargs='?', type=str, default=None, help='The bundle in the current context')
    rmr_p.add_argument('--dryrun', action='store_true', default=False, help='Do not delete found bundles')
    rmr_p.add_argument('-u', '--uuid', type=str, default=None, help='Bundle UUID to remove')
    rmr_p.add_argument('-t', '--tag', nargs=1, type=str, action='append',
                       help="Having a specific tag: 'dsdt rm -t committed:True -t version:0.7.1'")
    rmr_p.set_defaults(func=lambda args: _rmr(fs, args))

    # ls
    ls_p = subparsers.add_parser('ls')
    ls_p.add_argument('bundle', nargs='*', type=str, help="Show all bundles 'dsdt ls' or explicit bundle 'dsdt ls <somebundle>' in current context")
    ls_p.add_argument('-a', '--print-args', action='store_true', help="Print the arguments (if any) used to create the bundle.")
    ls_p.add_argument('-p', '--print-tags', action='store_true', help="Print each bundle's tags.")
    ls_p.add_argument('-i', '--intermediates', action='store_true',
                      help="List only intermediate outputs.")
    ls_p.add_argument('-r', '--roots', action='store_true',
                      help="List only bundles from root tasks (last task in pipeline).")
    ls_p.add_argument('-c', '--committed', action='store_true',
                      help="List only committed bundles.")
    ls_p.add_argument('-u', '--uuid', type=str, default=None,
                      help='list by bundle UUID')
    ls_p.add_argument('--uncommitted', action='store_true',
                      help="List only uncommitted bundles.")
    ls_p.add_argument('-l', '--latest-by-date', action='store_true',
                      help="Return the most recent bundle for any name.")
    ls_p.add_argument('-A', '--after',  type=str,
                      help="List bundles created on or after date or datetime: '--after 12-10-2008 13:40:30'")
    ls_p.add_argument('-B', '--before', type=str,
                      help="List bundles created on or before date or datetime: '--before 12-10-2008 13:40:30'")
    ls_p.add_argument('-v', '--verbose', action='store_true',
                      help="Print bundles with more information.")
    ls_p.add_argument('-t', '--tag', nargs=1, type=str, action='append',
                      help="Having a specific tag: 'dsdt ls -t committed:True -t version:0.7.1'")
    ls_p.set_defaults(func=lambda args: _ls(fs, args))

    # cat
    cat_p = subparsers.add_parser('cat')
    cat_p.add_argument('bundle', type=str, nargs='?', default=None, help='The bundle name in the current context')
    cat_p.add_argument('-t', '--tag', nargs=1, type=str, action='append',
                       help="Having a specific tag: 'dsdt ls -t committed:True -t version:0.7.1'")
    cat_p.add_argument('-f', '--file', type=str,
                       help="Save output dataframe as csv without index to specified file")
    cat_p.add_argument('-u', '--uuid', type=str, default=None, help='Bundle UUID to cat')
    cat_p.set_defaults(func=lambda args: _cat(fs, args))

    # remote add <name> <s3_url>
    remote_p = subparsers.add_parser('remote')
    remote_p.add_argument('context', type=str, help='Name of the remote context')
    remote_p.add_argument('s3_url', type=str, help="Remote context site, i.e, 's3://<bucket>/dsdt/'")
    remote_p.add_argument('-f', '--force', action='store_true',
                          help="Force re-binding of remote. Executes 'dsdt pull --localize' to resolve files, which might take awhile.")
    remote_p.set_defaults(func=lambda args: _remote(fs, args))

    # push <name> --uuid <uuid>
    push_p = subparsers.add_parser('push')
    push_p.add_argument('bundle', type=str, nargs='?', default=None,
                        help='The bundle name in the current context')
    push_p.add_argument('-u', '--uuid', type=str, help='A UUID of a bundle in the current context')
    push_p.add_argument('-t', '--tag', nargs=1, type=str, action='append',
                        help="Having a specific tag: 'dsdt ls -t committed:True -t version:0.7.1'")
    push_p.set_defaults(func=lambda args: _push(fs, args))

    # pull <name --uuid <uuid>
    pull_p = subparsers.add_parser('pull')
    pull_p.add_argument('bundle', type=str, nargs='?', default=None, help='The bundle name in the current context')
    pull_p.add_argument('-u', '--uuid', type=str, help='A UUID of a bundle in the current context')
    pull_p.add_argument('-l', '--localize', action='store_true', help='Pull files with the bundle.  Default to leaving files at remote.')
    pull_p.set_defaults(func=lambda args: _pull(fs, args))<|MERGE_RESOLUTION|>--- conflicted
+++ resolved
@@ -292,74 +292,6 @@
         """
         return self.curr_context and self.curr_context.is_valid()
 
-<<<<<<< HEAD
-=======
-    def reuse_hframe(self, pipe, hfr_uuid, is_left_edge_task, data_context=None):
-        """
-        Re-use this bundle, everything stays the same, just put in the cache
-        Note: Currently doesn't use this FS instance, but to be consistent with
-        new_output_bundle below.
-
-        Args:
-            pipe (`pipe.PipeTask`): The pipe task that should not be re-run.
-            hfr_uuid (str): The UUID of the hyperframe to re-use.
-            is_left_edge_task (bool): Is this at the top of the DAG.
-            data_context: The context containing this bundle with UUID hfr_uuid.
-
-        Returns:
-            None
-        """
-
-        pce = self.get_path_cache(pipe)
-        if pce is None:
-            _logger.debug("reuse_hframe: Adding a new (unseen) task to the path cache.")
-        else:
-            _logger.debug("reuse_hframe: Found a task in our dag already in the path cache: reusing!")
-            return
-
-        if data_context is None:
-            data_context = self.curr_context
-
-        dir = data_context.implicit_hframe_path(hfr_uuid)
-        DisdatFS.put_path_cache(pipe, hfr_uuid, dir, False, is_left_edge_task)
-
-    def new_output_hframe(self, pipe, is_left_edge_task, force_uuid=None, data_context=None):
-        """
-        This proposes a new output hframe.
-        1.) Create a new UUID
-        2.) Create the directory in the context
-        3.) Add this to the path cache
-
-        Note: We don't add to context's db yet.  The job or pipe hasn't run yet.  So it
-        hasn't made all of its outputs.  If it fails, by definition it won't right out the
-        hframe to the context's directory.   On rebuild / restart we will delete the directory.
-        However, the path_cache will hold on to this directory in memory.
-
-        Args:
-            pipe:
-            is_left_edge_task:
-            force_uuid:
-            data_context:
-
-        Returns:
-
-        """
-
-        pce = self.get_path_cache(pipe)
-
-        if pce is None:
-            _logger.debug("new_output_hframe: Adding a new (unseen) task to the path cache.")
-        else:
-            _logger.debug("new_output_hframe: Found a task in our dag already in the path cache: reusing!")
-            return
-
-        if data_context is None:
-            data_context = self.curr_context
-
-        dir, uuid, _ = data_context.make_managed_path(uuid=force_uuid)
-
-        DisdatFS.put_path_cache(pipe, uuid, dir, True, is_left_edge_task)
-
     def rmr(self, human_name=None, uuid=None, tags=None, dryrun=False, data_context=None):
         """
         Remove bundle from remote.  If human_name provided, remove the latest.
@@ -411,7 +343,6 @@
             #_logger.error(e)
         return return_strings
 
->>>>>>> 627d1f05
     def rm(self, human_name=None, rm_all=False, rm_old_only=False, uuid=None, tags=None, force=False, data_context=None):
         """
         Remove bundle with human_name or tag_value
@@ -1248,13 +1179,6 @@
                 if not localize:
                     print("Found HyperFrame UUID {} present in local context, skipping . . .".format(s3_uuid))
                 else:
-<<<<<<< HEAD
-                    # Are we trying to localize a particular HyperFrame?  match name and uuid.
-
-                    obj = s3_hfr_obj.Object().get()
-                    hfr_test = hyperframe.HyperFrameRecord.from_str_bytes(obj['Body'].read())
-=======
->>>>>>> 627d1f05
                     if human_name is not None:
                         if human_name != local_hfr.pb.human_name:
                             continue
